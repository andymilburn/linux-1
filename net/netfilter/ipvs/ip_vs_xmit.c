/*
 * ip_vs_xmit.c: various packet transmitters for IPVS
 *
 * Authors:     Wensong Zhang <wensong@linuxvirtualserver.org>
 *              Julian Anastasov <ja@ssi.bg>
 *
 *              This program is free software; you can redistribute it and/or
 *              modify it under the terms of the GNU General Public License
 *              as published by the Free Software Foundation; either version
 *              2 of the License, or (at your option) any later version.
 *
 * Changes:
 *
 * Description of forwarding methods:
 * - all transmitters are called from LOCAL_IN (remote clients) and
 * LOCAL_OUT (local clients) but for ICMP can be called from FORWARD
 * - not all connections have destination server, for example,
 * connections in backup server when fwmark is used
 * - bypass connections use daddr from packet
 * LOCAL_OUT rules:
 * - skb->dev is NULL, skb->protocol is not set (both are set in POST_ROUTING)
 * - skb->pkt_type is not set yet
 * - the only place where we can see skb->sk != NULL
 */

#define KMSG_COMPONENT "IPVS"
#define pr_fmt(fmt) KMSG_COMPONENT ": " fmt

#include <linux/kernel.h>
#include <linux/slab.h>
#include <linux/tcp.h>                  /* for tcphdr */
#include <net/ip.h>
#include <net/tcp.h>                    /* for csum_tcpudp_magic */
#include <net/udp.h>
#include <net/icmp.h>                   /* for icmp_send */
#include <net/route.h>                  /* for ip_route_output */
#include <net/ipv6.h>
#include <net/ip6_route.h>
#include <net/addrconf.h>
#include <linux/icmpv6.h>
#include <linux/netfilter.h>
#include <linux/netfilter_ipv4.h>

#include <net/ip_vs.h>

enum {
	IP_VS_RT_MODE_LOCAL	= 1, /* Allow local dest */
	IP_VS_RT_MODE_NON_LOCAL	= 2, /* Allow non-local dest */
	IP_VS_RT_MODE_RDR	= 4, /* Allow redirect from remote daddr to
				      * local
				      */
};

/*
 *      Destination cache to speed up outgoing route lookup
 */
static inline void
__ip_vs_dst_set(struct ip_vs_dest *dest, u32 rtos, struct dst_entry *dst,
		u32 dst_cookie)
{
	struct dst_entry *old_dst;

	old_dst = dest->dst_cache;
	dest->dst_cache = dst;
	dest->dst_rtos = rtos;
	dest->dst_cookie = dst_cookie;
	dst_release(old_dst);
}

static inline struct dst_entry *
__ip_vs_dst_check(struct ip_vs_dest *dest, u32 rtos)
{
	struct dst_entry *dst = dest->dst_cache;

	if (!dst)
		return NULL;
	if ((dst->obsolete || rtos != dest->dst_rtos) &&
	    dst->ops->check(dst, dest->dst_cookie) == NULL) {
		dest->dst_cache = NULL;
		dst_release(dst);
		return NULL;
	}
	dst_hold(dst);
	return dst;
}

/* Get route to destination or remote server */
static struct rtable *
__ip_vs_get_out_rt(struct sk_buff *skb, struct ip_vs_dest *dest,
		   __be32 daddr, u32 rtos, int rt_mode, __be32 *ret_saddr)
{
	struct net *net = dev_net(skb_dst(skb)->dev);
	struct rtable *rt;			/* Route to the other host */
	struct rtable *ort;			/* Original route */
	int local;

	if (dest) {
		spin_lock(&dest->dst_lock);
		if (!(rt = (struct rtable *)
		      __ip_vs_dst_check(dest, rtos))) {
<<<<<<< HEAD
			rt = ip_route_output(net, dest->addr.ip, 0, rtos, 0);
=======
			struct flowi4 fl4;

			memset(&fl4, 0, sizeof(fl4));
			fl4.daddr = dest->addr.ip;
			fl4.flowi4_tos = rtos;
			rt = ip_route_output_key(net, &fl4);
>>>>>>> d762f438
			if (IS_ERR(rt)) {
				spin_unlock(&dest->dst_lock);
				IP_VS_DBG_RL("ip_route_output error, dest: %pI4\n",
					     &dest->addr.ip);
				return NULL;
			}
			__ip_vs_dst_set(dest, rtos, dst_clone(&rt->dst), 0);
			dest->dst_saddr.ip = fl4.saddr;
			IP_VS_DBG(10, "new dst %pI4, src %pI4, refcnt=%d, "
				  "rtos=%X\n",
				  &dest->addr.ip, &dest->dst_saddr.ip,
				  atomic_read(&rt->dst.__refcnt), rtos);
		}
		daddr = dest->addr.ip;
		if (ret_saddr)
			*ret_saddr = dest->dst_saddr.ip;
		spin_unlock(&dest->dst_lock);
	} else {
<<<<<<< HEAD
		rt = ip_route_output(net, daddr, 0, rtos, 0);
=======
		struct flowi4 fl4;

		memset(&fl4, 0, sizeof(fl4));
		fl4.daddr = daddr;
		fl4.flowi4_tos = rtos;
		rt = ip_route_output_key(net, &fl4);
>>>>>>> d762f438
		if (IS_ERR(rt)) {
			IP_VS_DBG_RL("ip_route_output error, dest: %pI4\n",
				     &daddr);
			return NULL;
		}
		if (ret_saddr)
			*ret_saddr = fl4.saddr;
	}

	local = rt->rt_flags & RTCF_LOCAL;
	if (!((local ? IP_VS_RT_MODE_LOCAL : IP_VS_RT_MODE_NON_LOCAL) &
	      rt_mode)) {
		IP_VS_DBG_RL("Stopping traffic to %s address, dest: %pI4\n",
			     (rt->rt_flags & RTCF_LOCAL) ?
			     "local":"non-local", &daddr);
		ip_rt_put(rt);
		return NULL;
	}
	if (local && !(rt_mode & IP_VS_RT_MODE_RDR) &&
	    !((ort = skb_rtable(skb)) && ort->rt_flags & RTCF_LOCAL)) {
		IP_VS_DBG_RL("Redirect from non-local address %pI4 to local "
			     "requires NAT method, dest: %pI4\n",
			     &ip_hdr(skb)->daddr, &daddr);
		ip_rt_put(rt);
		return NULL;
	}
	if (unlikely(!local && ipv4_is_loopback(ip_hdr(skb)->saddr))) {
		IP_VS_DBG_RL("Stopping traffic from loopback address %pI4 "
			     "to non-local address, dest: %pI4\n",
			     &ip_hdr(skb)->saddr, &daddr);
		ip_rt_put(rt);
		return NULL;
	}

	return rt;
}

/* Reroute packet to local IPv4 stack after DNAT */
static int
__ip_vs_reroute_locally(struct sk_buff *skb)
{
	struct rtable *rt = skb_rtable(skb);
	struct net_device *dev = rt->dst.dev;
	struct net *net = dev_net(dev);
	struct iphdr *iph = ip_hdr(skb);

	if (rt_is_input_route(rt)) {
		unsigned long orefdst = skb->_skb_refdst;

		if (ip_route_input(skb, iph->daddr, iph->saddr,
				   iph->tos, skb->dev))
			return 0;
		refdst_drop(orefdst);
	} else {
		struct flowi4 fl4 = {
			.daddr = iph->daddr,
			.saddr = iph->saddr,
			.flowi4_tos = RT_TOS(iph->tos),
			.flowi4_mark = skb->mark,
		};

		rt = ip_route_output_key(net, &fl4);
		if (IS_ERR(rt))
			return 0;
		if (!(rt->rt_flags & RTCF_LOCAL)) {
			ip_rt_put(rt);
			return 0;
		}
		/* Drop old route. */
		skb_dst_drop(skb);
		skb_dst_set(skb, &rt->dst);
	}
	return 1;
}

#ifdef CONFIG_IP_VS_IPV6

static inline int __ip_vs_is_local_route6(struct rt6_info *rt)
{
	return rt->rt6i_dev && rt->rt6i_dev->flags & IFF_LOOPBACK;
}

static struct dst_entry *
__ip_vs_route_output_v6(struct net *net, struct in6_addr *daddr,
			struct in6_addr *ret_saddr, int do_xfrm)
{
	struct dst_entry *dst;
	struct flowi6 fl6 = {
		.daddr = *daddr,
	};

	dst = ip6_route_output(net, NULL, &fl6);
	if (dst->error)
		goto out_err;
	if (!ret_saddr)
		return dst;
	if (ipv6_addr_any(&fl6.saddr) &&
	    ipv6_dev_get_saddr(net, ip6_dst_idev(dst)->dev,
			       &fl6.daddr, 0, &fl6.saddr) < 0)
		goto out_err;
	if (do_xfrm) {
		dst = xfrm_lookup(net, dst, flowi6_to_flowi(&fl6), NULL, 0);
		if (IS_ERR(dst)) {
			dst = NULL;
			goto out_err;
		}
	}
	ipv6_addr_copy(ret_saddr, &fl6.saddr);
	return dst;

out_err:
	dst_release(dst);
	IP_VS_DBG_RL("ip6_route_output error, dest: %pI6\n", daddr);
	return NULL;
}

/*
 * Get route to destination or remote server
 */
static struct rt6_info *
__ip_vs_get_out_rt_v6(struct sk_buff *skb, struct ip_vs_dest *dest,
		      struct in6_addr *daddr, struct in6_addr *ret_saddr,
		      int do_xfrm, int rt_mode)
{
	struct net *net = dev_net(skb_dst(skb)->dev);
	struct rt6_info *rt;			/* Route to the other host */
	struct rt6_info *ort;			/* Original route */
	struct dst_entry *dst;
	int local;

	if (dest) {
		spin_lock(&dest->dst_lock);
		rt = (struct rt6_info *)__ip_vs_dst_check(dest, 0);
		if (!rt) {
			u32 cookie;

			dst = __ip_vs_route_output_v6(net, &dest->addr.in6,
						      &dest->dst_saddr.in6,
						      do_xfrm);
			if (!dst) {
				spin_unlock(&dest->dst_lock);
				return NULL;
			}
			rt = (struct rt6_info *) dst;
			cookie = rt->rt6i_node ? rt->rt6i_node->fn_sernum : 0;
			__ip_vs_dst_set(dest, 0, dst_clone(&rt->dst), cookie);
			IP_VS_DBG(10, "new dst %pI6, src %pI6, refcnt=%d\n",
				  &dest->addr.in6, &dest->dst_saddr.in6,
				  atomic_read(&rt->dst.__refcnt));
		}
		if (ret_saddr)
			ipv6_addr_copy(ret_saddr, &dest->dst_saddr.in6);
		spin_unlock(&dest->dst_lock);
	} else {
		dst = __ip_vs_route_output_v6(net, daddr, ret_saddr, do_xfrm);
		if (!dst)
			return NULL;
		rt = (struct rt6_info *) dst;
	}

	local = __ip_vs_is_local_route6(rt);
	if (!((local ? IP_VS_RT_MODE_LOCAL : IP_VS_RT_MODE_NON_LOCAL) &
	      rt_mode)) {
		IP_VS_DBG_RL("Stopping traffic to %s address, dest: %pI6\n",
			     local ? "local":"non-local", daddr);
		dst_release(&rt->dst);
		return NULL;
	}
	if (local && !(rt_mode & IP_VS_RT_MODE_RDR) &&
	    !((ort = (struct rt6_info *) skb_dst(skb)) &&
	      __ip_vs_is_local_route6(ort))) {
		IP_VS_DBG_RL("Redirect from non-local address %pI6 to local "
			     "requires NAT method, dest: %pI6\n",
			     &ipv6_hdr(skb)->daddr, daddr);
		dst_release(&rt->dst);
		return NULL;
	}
	if (unlikely(!local && (!skb->dev || skb->dev->flags & IFF_LOOPBACK) &&
		     ipv6_addr_type(&ipv6_hdr(skb)->saddr) &
				    IPV6_ADDR_LOOPBACK)) {
		IP_VS_DBG_RL("Stopping traffic from loopback address %pI6 "
			     "to non-local address, dest: %pI6\n",
			     &ipv6_hdr(skb)->saddr, daddr);
		dst_release(&rt->dst);
		return NULL;
	}

	return rt;
}
#endif


/*
 *	Release dest->dst_cache before a dest is removed
 */
void
ip_vs_dst_reset(struct ip_vs_dest *dest)
{
	struct dst_entry *old_dst;

	old_dst = dest->dst_cache;
	dest->dst_cache = NULL;
	dst_release(old_dst);
}

#define IP_VS_XMIT_TUNNEL(skb, cp)				\
({								\
	int __ret = NF_ACCEPT;					\
								\
	(skb)->ipvs_property = 1;				\
	if (unlikely((cp)->flags & IP_VS_CONN_F_NFCT))		\
		__ret = ip_vs_confirm_conntrack(skb, cp);	\
	if (__ret == NF_ACCEPT) {				\
		nf_reset(skb);					\
		skb_forward_csum(skb);				\
	}							\
	__ret;							\
})

#define IP_VS_XMIT_NAT(pf, skb, cp, local)		\
do {							\
	(skb)->ipvs_property = 1;			\
	if (likely(!((cp)->flags & IP_VS_CONN_F_NFCT)))	\
		ip_vs_notrack(skb);			\
	else						\
		ip_vs_update_conntrack(skb, cp, 1);	\
	if (local)					\
		return NF_ACCEPT;			\
	skb_forward_csum(skb);				\
	NF_HOOK(pf, NF_INET_LOCAL_OUT, (skb), NULL,	\
		skb_dst(skb)->dev, dst_output);		\
} while (0)

#define IP_VS_XMIT(pf, skb, cp, local)			\
do {							\
	(skb)->ipvs_property = 1;			\
	if (likely(!((cp)->flags & IP_VS_CONN_F_NFCT)))	\
		ip_vs_notrack(skb);			\
	if (local)					\
		return NF_ACCEPT;			\
	skb_forward_csum(skb);				\
	NF_HOOK(pf, NF_INET_LOCAL_OUT, (skb), NULL,	\
		skb_dst(skb)->dev, dst_output);		\
} while (0)


/*
 *      NULL transmitter (do nothing except return NF_ACCEPT)
 */
int
ip_vs_null_xmit(struct sk_buff *skb, struct ip_vs_conn *cp,
		struct ip_vs_protocol *pp)
{
	/* we do not touch skb and do not need pskb ptr */
	IP_VS_XMIT(NFPROTO_IPV4, skb, cp, 1);
}


/*
 *      Bypass transmitter
 *      Let packets bypass the destination when the destination is not
 *      available, it may be only used in transparent cache cluster.
 */
int
ip_vs_bypass_xmit(struct sk_buff *skb, struct ip_vs_conn *cp,
		  struct ip_vs_protocol *pp)
{
	struct rtable *rt;			/* Route to the other host */
	struct iphdr  *iph = ip_hdr(skb);
	int    mtu;

	EnterFunction(10);

	if (!(rt = __ip_vs_get_out_rt(skb, NULL, iph->daddr, RT_TOS(iph->tos),
<<<<<<< HEAD
				      IP_VS_RT_MODE_NON_LOCAL)))
=======
				      IP_VS_RT_MODE_NON_LOCAL, NULL)))
>>>>>>> d762f438
		goto tx_error_icmp;

	/* MTU checking */
	mtu = dst_mtu(&rt->dst);
	if ((skb->len > mtu) && (iph->frag_off & htons(IP_DF)) &&
	    !skb_is_gso(skb)) {
		ip_rt_put(rt);
		icmp_send(skb, ICMP_DEST_UNREACH,ICMP_FRAG_NEEDED, htonl(mtu));
		IP_VS_DBG_RL("%s(): frag needed\n", __func__);
		goto tx_error;
	}

	/*
	 * Call ip_send_check because we are not sure it is called
	 * after ip_defrag. Is copy-on-write needed?
	 */
	if (unlikely((skb = skb_share_check(skb, GFP_ATOMIC)) == NULL)) {
		ip_rt_put(rt);
		return NF_STOLEN;
	}
	ip_send_check(ip_hdr(skb));

	/* drop old route */
	skb_dst_drop(skb);
	skb_dst_set(skb, &rt->dst);

	/* Another hack: avoid icmp_send in ip_fragment */
	skb->local_df = 1;

	IP_VS_XMIT(NFPROTO_IPV4, skb, cp, 0);

	LeaveFunction(10);
	return NF_STOLEN;

 tx_error_icmp:
	dst_link_failure(skb);
 tx_error:
	kfree_skb(skb);
	LeaveFunction(10);
	return NF_STOLEN;
}

#ifdef CONFIG_IP_VS_IPV6
int
ip_vs_bypass_xmit_v6(struct sk_buff *skb, struct ip_vs_conn *cp,
		     struct ip_vs_protocol *pp)
{
	struct rt6_info *rt;			/* Route to the other host */
	struct ipv6hdr  *iph = ipv6_hdr(skb);
	int    mtu;

	EnterFunction(10);

	if (!(rt = __ip_vs_get_out_rt_v6(skb, NULL, &iph->daddr, NULL, 0,
					 IP_VS_RT_MODE_NON_LOCAL)))
		goto tx_error_icmp;

	/* MTU checking */
	mtu = dst_mtu(&rt->dst);
	if (skb->len > mtu && !skb_is_gso(skb)) {
		if (!skb->dev) {
			struct net *net = dev_net(skb_dst(skb)->dev);

			skb->dev = net->loopback_dev;
		}
		icmpv6_send(skb, ICMPV6_PKT_TOOBIG, 0, mtu);
		dst_release(&rt->dst);
		IP_VS_DBG_RL("%s(): frag needed\n", __func__);
		goto tx_error;
	}

	/*
	 * Call ip_send_check because we are not sure it is called
	 * after ip_defrag. Is copy-on-write needed?
	 */
	skb = skb_share_check(skb, GFP_ATOMIC);
	if (unlikely(skb == NULL)) {
		dst_release(&rt->dst);
		return NF_STOLEN;
	}

	/* drop old route */
	skb_dst_drop(skb);
	skb_dst_set(skb, &rt->dst);

	/* Another hack: avoid icmp_send in ip_fragment */
	skb->local_df = 1;

	IP_VS_XMIT(NFPROTO_IPV6, skb, cp, 0);

	LeaveFunction(10);
	return NF_STOLEN;

 tx_error_icmp:
	dst_link_failure(skb);
 tx_error:
	kfree_skb(skb);
	LeaveFunction(10);
	return NF_STOLEN;
}
#endif

/*
 *      NAT transmitter (only for outside-to-inside nat forwarding)
 *      Not used for related ICMP
 */
int
ip_vs_nat_xmit(struct sk_buff *skb, struct ip_vs_conn *cp,
	       struct ip_vs_protocol *pp)
{
	struct rtable *rt;		/* Route to the other host */
	int mtu;
	struct iphdr *iph = ip_hdr(skb);
	int local;

	EnterFunction(10);

	/* check if it is a connection of no-client-port */
	if (unlikely(cp->flags & IP_VS_CONN_F_NO_CPORT)) {
		__be16 _pt, *p;
		p = skb_header_pointer(skb, iph->ihl*4, sizeof(_pt), &_pt);
		if (p == NULL)
			goto tx_error;
		ip_vs_conn_fill_cport(cp, *p);
		IP_VS_DBG(10, "filled cport=%d\n", ntohs(*p));
	}

	if (!(rt = __ip_vs_get_out_rt(skb, cp->dest, cp->daddr.ip,
				      RT_TOS(iph->tos),
				      IP_VS_RT_MODE_LOCAL |
					IP_VS_RT_MODE_NON_LOCAL |
<<<<<<< HEAD
					IP_VS_RT_MODE_RDR)))
=======
					IP_VS_RT_MODE_RDR, NULL)))
>>>>>>> d762f438
		goto tx_error_icmp;
	local = rt->rt_flags & RTCF_LOCAL;
	/*
	 * Avoid duplicate tuple in reply direction for NAT traffic
	 * to local address when connection is sync-ed
	 */
#if defined(CONFIG_NF_CONNTRACK) || defined(CONFIG_NF_CONNTRACK_MODULE)
	if (cp->flags & IP_VS_CONN_F_SYNC && local) {
		enum ip_conntrack_info ctinfo;
		struct nf_conn *ct = ct = nf_ct_get(skb, &ctinfo);

		if (ct && !nf_ct_is_untracked(ct)) {
			IP_VS_DBG_RL_PKT(10, AF_INET, pp, skb, 0,
					 "ip_vs_nat_xmit(): "
					 "stopping DNAT to local address");
			goto tx_error_put;
		}
	}
#endif

	/* From world but DNAT to loopback address? */
	if (local && ipv4_is_loopback(cp->daddr.ip) &&
	    rt_is_input_route(skb_rtable(skb))) {
		IP_VS_DBG_RL_PKT(1, AF_INET, pp, skb, 0, "ip_vs_nat_xmit(): "
				 "stopping DNAT to loopback address");
		goto tx_error_put;
	}

	/* MTU checking */
	mtu = dst_mtu(&rt->dst);
	if ((skb->len > mtu) && (iph->frag_off & htons(IP_DF)) &&
	    !skb_is_gso(skb)) {
		icmp_send(skb, ICMP_DEST_UNREACH,ICMP_FRAG_NEEDED, htonl(mtu));
		IP_VS_DBG_RL_PKT(0, AF_INET, pp, skb, 0,
				 "ip_vs_nat_xmit(): frag needed for");
		goto tx_error_put;
	}

	/* copy-on-write the packet before mangling it */
	if (!skb_make_writable(skb, sizeof(struct iphdr)))
		goto tx_error_put;

	if (skb_cow(skb, rt->dst.dev->hard_header_len))
		goto tx_error_put;

	/* mangle the packet */
	if (pp->dnat_handler && !pp->dnat_handler(skb, pp, cp))
		goto tx_error_put;
	ip_hdr(skb)->daddr = cp->daddr.ip;
	ip_send_check(ip_hdr(skb));

	if (!local) {
		/* drop old route */
		skb_dst_drop(skb);
		skb_dst_set(skb, &rt->dst);
	} else {
		ip_rt_put(rt);
		/*
		 * Some IPv4 replies get local address from routes,
		 * not from iph, so while we DNAT after routing
		 * we need this second input/output route.
		 */
		if (!__ip_vs_reroute_locally(skb))
			goto tx_error;
	}

	IP_VS_DBG_PKT(10, AF_INET, pp, skb, 0, "After DNAT");

	/* FIXME: when application helper enlarges the packet and the length
	   is larger than the MTU of outgoing device, there will be still
	   MTU problem. */

	/* Another hack: avoid icmp_send in ip_fragment */
	skb->local_df = 1;

	IP_VS_XMIT_NAT(NFPROTO_IPV4, skb, cp, local);

	LeaveFunction(10);
	return NF_STOLEN;

  tx_error_icmp:
	dst_link_failure(skb);
  tx_error:
	kfree_skb(skb);
	LeaveFunction(10);
	return NF_STOLEN;
  tx_error_put:
	ip_rt_put(rt);
	goto tx_error;
}

#ifdef CONFIG_IP_VS_IPV6
int
ip_vs_nat_xmit_v6(struct sk_buff *skb, struct ip_vs_conn *cp,
		  struct ip_vs_protocol *pp)
{
	struct rt6_info *rt;		/* Route to the other host */
	int mtu;
	int local;

	EnterFunction(10);

	/* check if it is a connection of no-client-port */
	if (unlikely(cp->flags & IP_VS_CONN_F_NO_CPORT)) {
		__be16 _pt, *p;
		p = skb_header_pointer(skb, sizeof(struct ipv6hdr),
				       sizeof(_pt), &_pt);
		if (p == NULL)
			goto tx_error;
		ip_vs_conn_fill_cport(cp, *p);
		IP_VS_DBG(10, "filled cport=%d\n", ntohs(*p));
	}

	if (!(rt = __ip_vs_get_out_rt_v6(skb, cp->dest, &cp->daddr.in6, NULL,
					 0, (IP_VS_RT_MODE_LOCAL |
					     IP_VS_RT_MODE_NON_LOCAL |
					     IP_VS_RT_MODE_RDR))))
		goto tx_error_icmp;
	local = __ip_vs_is_local_route6(rt);
	/*
	 * Avoid duplicate tuple in reply direction for NAT traffic
	 * to local address when connection is sync-ed
	 */
#if defined(CONFIG_NF_CONNTRACK) || defined(CONFIG_NF_CONNTRACK_MODULE)
	if (cp->flags & IP_VS_CONN_F_SYNC && local) {
		enum ip_conntrack_info ctinfo;
		struct nf_conn *ct = ct = nf_ct_get(skb, &ctinfo);

		if (ct && !nf_ct_is_untracked(ct)) {
			IP_VS_DBG_RL_PKT(10, AF_INET6, pp, skb, 0,
					 "ip_vs_nat_xmit_v6(): "
					 "stopping DNAT to local address");
			goto tx_error_put;
		}
	}
#endif

	/* From world but DNAT to loopback address? */
	if (local && skb->dev && !(skb->dev->flags & IFF_LOOPBACK) &&
	    ipv6_addr_type(&rt->rt6i_dst.addr) & IPV6_ADDR_LOOPBACK) {
		IP_VS_DBG_RL_PKT(1, AF_INET6, pp, skb, 0,
				 "ip_vs_nat_xmit_v6(): "
				 "stopping DNAT to loopback address");
		goto tx_error_put;
	}

	/* MTU checking */
	mtu = dst_mtu(&rt->dst);
	if (skb->len > mtu && !skb_is_gso(skb)) {
		if (!skb->dev) {
			struct net *net = dev_net(skb_dst(skb)->dev);

			skb->dev = net->loopback_dev;
		}
		icmpv6_send(skb, ICMPV6_PKT_TOOBIG, 0, mtu);
		IP_VS_DBG_RL_PKT(0, AF_INET6, pp, skb, 0,
				 "ip_vs_nat_xmit_v6(): frag needed for");
		goto tx_error_put;
	}

	/* copy-on-write the packet before mangling it */
	if (!skb_make_writable(skb, sizeof(struct ipv6hdr)))
		goto tx_error_put;

	if (skb_cow(skb, rt->dst.dev->hard_header_len))
		goto tx_error_put;

	/* mangle the packet */
	if (pp->dnat_handler && !pp->dnat_handler(skb, pp, cp))
		goto tx_error;
	ipv6_addr_copy(&ipv6_hdr(skb)->daddr, &cp->daddr.in6);

	if (!local || !skb->dev) {
		/* drop the old route when skb is not shared */
		skb_dst_drop(skb);
		skb_dst_set(skb, &rt->dst);
	} else {
		/* destined to loopback, do we need to change route? */
		dst_release(&rt->dst);
	}

	IP_VS_DBG_PKT(10, AF_INET6, pp, skb, 0, "After DNAT");

	/* FIXME: when application helper enlarges the packet and the length
	   is larger than the MTU of outgoing device, there will be still
	   MTU problem. */

	/* Another hack: avoid icmp_send in ip_fragment */
	skb->local_df = 1;

	IP_VS_XMIT_NAT(NFPROTO_IPV6, skb, cp, local);

	LeaveFunction(10);
	return NF_STOLEN;

tx_error_icmp:
	dst_link_failure(skb);
tx_error:
	LeaveFunction(10);
	kfree_skb(skb);
	return NF_STOLEN;
tx_error_put:
	dst_release(&rt->dst);
	goto tx_error;
}
#endif


/*
 *   IP Tunneling transmitter
 *
 *   This function encapsulates the packet in a new IP packet, its
 *   destination will be set to cp->daddr. Most code of this function
 *   is taken from ipip.c.
 *
 *   It is used in VS/TUN cluster. The load balancer selects a real
 *   server from a cluster based on a scheduling algorithm,
 *   encapsulates the request packet and forwards it to the selected
 *   server. For example, all real servers are configured with
 *   "ifconfig tunl0 <Virtual IP Address> up". When the server receives
 *   the encapsulated packet, it will decapsulate the packet, processe
 *   the request and return the response packets directly to the client
 *   without passing the load balancer. This can greatly increase the
 *   scalability of virtual server.
 *
 *   Used for ANY protocol
 */
int
ip_vs_tunnel_xmit(struct sk_buff *skb, struct ip_vs_conn *cp,
		  struct ip_vs_protocol *pp)
{
	struct rtable *rt;			/* Route to the other host */
	__be32 saddr;				/* Source for tunnel */
	struct net_device *tdev;		/* Device to other host */
	struct iphdr  *old_iph = ip_hdr(skb);
	u8     tos = old_iph->tos;
	__be16 df = old_iph->frag_off;
	struct iphdr  *iph;			/* Our new IP header */
	unsigned int max_headroom;		/* The extra header space needed */
	int    mtu;
	int ret;

	EnterFunction(10);

	if (!(rt = __ip_vs_get_out_rt(skb, cp->dest, cp->daddr.ip,
				      RT_TOS(tos), IP_VS_RT_MODE_LOCAL |
<<<<<<< HEAD
						   IP_VS_RT_MODE_NON_LOCAL)))
=======
						   IP_VS_RT_MODE_NON_LOCAL,
						   &saddr)))
>>>>>>> d762f438
		goto tx_error_icmp;
	if (rt->rt_flags & RTCF_LOCAL) {
		ip_rt_put(rt);
		IP_VS_XMIT(NFPROTO_IPV4, skb, cp, 1);
	}

	tdev = rt->dst.dev;

	mtu = dst_mtu(&rt->dst) - sizeof(struct iphdr);
	if (mtu < 68) {
		IP_VS_DBG_RL("%s(): mtu less than 68\n", __func__);
		goto tx_error_put;
	}
	if (skb_dst(skb))
		skb_dst(skb)->ops->update_pmtu(skb_dst(skb), mtu);

	df |= (old_iph->frag_off & htons(IP_DF));

	if ((old_iph->frag_off & htons(IP_DF) &&
	    mtu < ntohs(old_iph->tot_len) && !skb_is_gso(skb))) {
		icmp_send(skb, ICMP_DEST_UNREACH,ICMP_FRAG_NEEDED, htonl(mtu));
		IP_VS_DBG_RL("%s(): frag needed\n", __func__);
		goto tx_error_put;
	}

	/*
	 * Okay, now see if we can stuff it in the buffer as-is.
	 */
	max_headroom = LL_RESERVED_SPACE(tdev) + sizeof(struct iphdr);

	if (skb_headroom(skb) < max_headroom
	    || skb_cloned(skb) || skb_shared(skb)) {
		struct sk_buff *new_skb =
			skb_realloc_headroom(skb, max_headroom);
		if (!new_skb) {
			ip_rt_put(rt);
			kfree_skb(skb);
			IP_VS_ERR_RL("%s(): no memory\n", __func__);
			return NF_STOLEN;
		}
		kfree_skb(skb);
		skb = new_skb;
		old_iph = ip_hdr(skb);
	}

	skb->transport_header = skb->network_header;

	/* fix old IP header checksum */
	ip_send_check(old_iph);

	skb_push(skb, sizeof(struct iphdr));
	skb_reset_network_header(skb);
	memset(&(IPCB(skb)->opt), 0, sizeof(IPCB(skb)->opt));

	/* drop old route */
	skb_dst_drop(skb);
	skb_dst_set(skb, &rt->dst);

	/*
	 *	Push down and install the IPIP header.
	 */
	iph			=	ip_hdr(skb);
	iph->version		=	4;
	iph->ihl		=	sizeof(struct iphdr)>>2;
	iph->frag_off		=	df;
	iph->protocol		=	IPPROTO_IPIP;
	iph->tos		=	tos;
	iph->daddr		=	cp->daddr.ip;
	iph->saddr		=	saddr;
	iph->ttl		=	old_iph->ttl;
	ip_select_ident(iph, &rt->dst, NULL);

	/* Another hack: avoid icmp_send in ip_fragment */
	skb->local_df = 1;

	ret = IP_VS_XMIT_TUNNEL(skb, cp);
	if (ret == NF_ACCEPT)
		ip_local_out(skb);
	else if (ret == NF_DROP)
		kfree_skb(skb);

	LeaveFunction(10);

	return NF_STOLEN;

  tx_error_icmp:
	dst_link_failure(skb);
  tx_error:
	kfree_skb(skb);
	LeaveFunction(10);
	return NF_STOLEN;
tx_error_put:
	ip_rt_put(rt);
	goto tx_error;
}

#ifdef CONFIG_IP_VS_IPV6
int
ip_vs_tunnel_xmit_v6(struct sk_buff *skb, struct ip_vs_conn *cp,
		     struct ip_vs_protocol *pp)
{
	struct rt6_info *rt;		/* Route to the other host */
	struct in6_addr saddr;		/* Source for tunnel */
	struct net_device *tdev;	/* Device to other host */
	struct ipv6hdr  *old_iph = ipv6_hdr(skb);
	struct ipv6hdr  *iph;		/* Our new IP header */
	unsigned int max_headroom;	/* The extra header space needed */
	int    mtu;
	int ret;

	EnterFunction(10);

	if (!(rt = __ip_vs_get_out_rt_v6(skb, cp->dest, &cp->daddr.in6,
					 &saddr, 1, (IP_VS_RT_MODE_LOCAL |
						     IP_VS_RT_MODE_NON_LOCAL))))
		goto tx_error_icmp;
	if (__ip_vs_is_local_route6(rt)) {
		dst_release(&rt->dst);
		IP_VS_XMIT(NFPROTO_IPV6, skb, cp, 1);
	}

	tdev = rt->dst.dev;

	mtu = dst_mtu(&rt->dst) - sizeof(struct ipv6hdr);
	if (mtu < IPV6_MIN_MTU) {
		IP_VS_DBG_RL("%s(): mtu less than %d\n", __func__,
			     IPV6_MIN_MTU);
		goto tx_error_put;
	}
	if (skb_dst(skb))
		skb_dst(skb)->ops->update_pmtu(skb_dst(skb), mtu);

	if (mtu < ntohs(old_iph->payload_len) + sizeof(struct ipv6hdr) &&
	    !skb_is_gso(skb)) {
		if (!skb->dev) {
			struct net *net = dev_net(skb_dst(skb)->dev);

			skb->dev = net->loopback_dev;
		}
		icmpv6_send(skb, ICMPV6_PKT_TOOBIG, 0, mtu);
		IP_VS_DBG_RL("%s(): frag needed\n", __func__);
		goto tx_error_put;
	}

	/*
	 * Okay, now see if we can stuff it in the buffer as-is.
	 */
	max_headroom = LL_RESERVED_SPACE(tdev) + sizeof(struct ipv6hdr);

	if (skb_headroom(skb) < max_headroom
	    || skb_cloned(skb) || skb_shared(skb)) {
		struct sk_buff *new_skb =
			skb_realloc_headroom(skb, max_headroom);
		if (!new_skb) {
			dst_release(&rt->dst);
			kfree_skb(skb);
			IP_VS_ERR_RL("%s(): no memory\n", __func__);
			return NF_STOLEN;
		}
		kfree_skb(skb);
		skb = new_skb;
		old_iph = ipv6_hdr(skb);
	}

	skb->transport_header = skb->network_header;

	skb_push(skb, sizeof(struct ipv6hdr));
	skb_reset_network_header(skb);
	memset(&(IPCB(skb)->opt), 0, sizeof(IPCB(skb)->opt));

	/* drop old route */
	skb_dst_drop(skb);
	skb_dst_set(skb, &rt->dst);

	/*
	 *	Push down and install the IPIP header.
	 */
	iph			=	ipv6_hdr(skb);
	iph->version		=	6;
	iph->nexthdr		=	IPPROTO_IPV6;
	iph->payload_len	=	old_iph->payload_len;
	be16_add_cpu(&iph->payload_len, sizeof(*old_iph));
	iph->priority		=	old_iph->priority;
	memset(&iph->flow_lbl, 0, sizeof(iph->flow_lbl));
	ipv6_addr_copy(&iph->daddr, &cp->daddr.in6);
	ipv6_addr_copy(&iph->saddr, &saddr);
	iph->hop_limit		=	old_iph->hop_limit;

	/* Another hack: avoid icmp_send in ip_fragment */
	skb->local_df = 1;

	ret = IP_VS_XMIT_TUNNEL(skb, cp);
	if (ret == NF_ACCEPT)
		ip6_local_out(skb);
	else if (ret == NF_DROP)
		kfree_skb(skb);

	LeaveFunction(10);

	return NF_STOLEN;

tx_error_icmp:
	dst_link_failure(skb);
tx_error:
	kfree_skb(skb);
	LeaveFunction(10);
	return NF_STOLEN;
tx_error_put:
	dst_release(&rt->dst);
	goto tx_error;
}
#endif


/*
 *      Direct Routing transmitter
 *      Used for ANY protocol
 */
int
ip_vs_dr_xmit(struct sk_buff *skb, struct ip_vs_conn *cp,
	      struct ip_vs_protocol *pp)
{
	struct rtable *rt;			/* Route to the other host */
	struct iphdr  *iph = ip_hdr(skb);
	int    mtu;

	EnterFunction(10);

	if (!(rt = __ip_vs_get_out_rt(skb, cp->dest, cp->daddr.ip,
				      RT_TOS(iph->tos),
				      IP_VS_RT_MODE_LOCAL |
<<<<<<< HEAD
					IP_VS_RT_MODE_NON_LOCAL)))
=======
					IP_VS_RT_MODE_NON_LOCAL, NULL)))
>>>>>>> d762f438
		goto tx_error_icmp;
	if (rt->rt_flags & RTCF_LOCAL) {
		ip_rt_put(rt);
		IP_VS_XMIT(NFPROTO_IPV4, skb, cp, 1);
	}

	/* MTU checking */
	mtu = dst_mtu(&rt->dst);
	if ((iph->frag_off & htons(IP_DF)) && skb->len > mtu &&
	    !skb_is_gso(skb)) {
		icmp_send(skb, ICMP_DEST_UNREACH,ICMP_FRAG_NEEDED, htonl(mtu));
		ip_rt_put(rt);
		IP_VS_DBG_RL("%s(): frag needed\n", __func__);
		goto tx_error;
	}

	/*
	 * Call ip_send_check because we are not sure it is called
	 * after ip_defrag. Is copy-on-write needed?
	 */
	if (unlikely((skb = skb_share_check(skb, GFP_ATOMIC)) == NULL)) {
		ip_rt_put(rt);
		return NF_STOLEN;
	}
	ip_send_check(ip_hdr(skb));

	/* drop old route */
	skb_dst_drop(skb);
	skb_dst_set(skb, &rt->dst);

	/* Another hack: avoid icmp_send in ip_fragment */
	skb->local_df = 1;

	IP_VS_XMIT(NFPROTO_IPV4, skb, cp, 0);

	LeaveFunction(10);
	return NF_STOLEN;

  tx_error_icmp:
	dst_link_failure(skb);
  tx_error:
	kfree_skb(skb);
	LeaveFunction(10);
	return NF_STOLEN;
}

#ifdef CONFIG_IP_VS_IPV6
int
ip_vs_dr_xmit_v6(struct sk_buff *skb, struct ip_vs_conn *cp,
		 struct ip_vs_protocol *pp)
{
	struct rt6_info *rt;			/* Route to the other host */
	int    mtu;

	EnterFunction(10);

	if (!(rt = __ip_vs_get_out_rt_v6(skb, cp->dest, &cp->daddr.in6, NULL,
					 0, (IP_VS_RT_MODE_LOCAL |
					     IP_VS_RT_MODE_NON_LOCAL))))
		goto tx_error_icmp;
	if (__ip_vs_is_local_route6(rt)) {
		dst_release(&rt->dst);
		IP_VS_XMIT(NFPROTO_IPV6, skb, cp, 1);
	}

	/* MTU checking */
	mtu = dst_mtu(&rt->dst);
	if (skb->len > mtu) {
		if (!skb->dev) {
			struct net *net = dev_net(skb_dst(skb)->dev);

			skb->dev = net->loopback_dev;
		}
		icmpv6_send(skb, ICMPV6_PKT_TOOBIG, 0, mtu);
		dst_release(&rt->dst);
		IP_VS_DBG_RL("%s(): frag needed\n", __func__);
		goto tx_error;
	}

	/*
	 * Call ip_send_check because we are not sure it is called
	 * after ip_defrag. Is copy-on-write needed?
	 */
	skb = skb_share_check(skb, GFP_ATOMIC);
	if (unlikely(skb == NULL)) {
		dst_release(&rt->dst);
		return NF_STOLEN;
	}

	/* drop old route */
	skb_dst_drop(skb);
	skb_dst_set(skb, &rt->dst);

	/* Another hack: avoid icmp_send in ip_fragment */
	skb->local_df = 1;

	IP_VS_XMIT(NFPROTO_IPV6, skb, cp, 0);

	LeaveFunction(10);
	return NF_STOLEN;

tx_error_icmp:
	dst_link_failure(skb);
tx_error:
	kfree_skb(skb);
	LeaveFunction(10);
	return NF_STOLEN;
}
#endif


/*
 *	ICMP packet transmitter
 *	called by the ip_vs_in_icmp
 */
int
ip_vs_icmp_xmit(struct sk_buff *skb, struct ip_vs_conn *cp,
		struct ip_vs_protocol *pp, int offset, unsigned int hooknum)
{
	struct rtable	*rt;	/* Route to the other host */
	int mtu;
	int rc;
	int local;
	int rt_mode;

	EnterFunction(10);

	/* The ICMP packet for VS/TUN, VS/DR and LOCALNODE will be
	   forwarded directly here, because there is no need to
	   translate address/port back */
	if (IP_VS_FWD_METHOD(cp) != IP_VS_CONN_F_MASQ) {
		if (cp->packet_xmit)
			rc = cp->packet_xmit(skb, cp, pp);
		else
			rc = NF_ACCEPT;
		/* do not touch skb anymore */
		atomic_inc(&cp->in_pkts);
		goto out;
	}

	/*
	 * mangle and send the packet here (only for VS/NAT)
	 */

	/* LOCALNODE from FORWARD hook is not supported */
	rt_mode = (hooknum != NF_INET_FORWARD) ?
		  IP_VS_RT_MODE_LOCAL | IP_VS_RT_MODE_NON_LOCAL |
		  IP_VS_RT_MODE_RDR : IP_VS_RT_MODE_NON_LOCAL;
	if (!(rt = __ip_vs_get_out_rt(skb, cp->dest, cp->daddr.ip,
				      RT_TOS(ip_hdr(skb)->tos),
<<<<<<< HEAD
				      IP_VS_RT_MODE_LOCAL |
					IP_VS_RT_MODE_NON_LOCAL |
					IP_VS_RT_MODE_RDR)))
=======
				      rt_mode, NULL)))
>>>>>>> d762f438
		goto tx_error_icmp;
	local = rt->rt_flags & RTCF_LOCAL;

	/*
	 * Avoid duplicate tuple in reply direction for NAT traffic
	 * to local address when connection is sync-ed
	 */
#if defined(CONFIG_NF_CONNTRACK) || defined(CONFIG_NF_CONNTRACK_MODULE)
	if (cp->flags & IP_VS_CONN_F_SYNC && local) {
		enum ip_conntrack_info ctinfo;
		struct nf_conn *ct = ct = nf_ct_get(skb, &ctinfo);

		if (ct && !nf_ct_is_untracked(ct)) {
			IP_VS_DBG(10, "%s(): "
				  "stopping DNAT to local address %pI4\n",
				  __func__, &cp->daddr.ip);
			goto tx_error_put;
		}
	}
#endif

	/* From world but DNAT to loopback address? */
	if (local && ipv4_is_loopback(cp->daddr.ip) &&
	    rt_is_input_route(skb_rtable(skb))) {
		IP_VS_DBG(1, "%s(): "
			  "stopping DNAT to loopback %pI4\n",
			  __func__, &cp->daddr.ip);
		goto tx_error_put;
	}

	/* MTU checking */
	mtu = dst_mtu(&rt->dst);
	if ((skb->len > mtu) && (ip_hdr(skb)->frag_off & htons(IP_DF)) &&
	    !skb_is_gso(skb)) {
		icmp_send(skb, ICMP_DEST_UNREACH, ICMP_FRAG_NEEDED, htonl(mtu));
		IP_VS_DBG_RL("%s(): frag needed\n", __func__);
		goto tx_error_put;
	}

	/* copy-on-write the packet before mangling it */
	if (!skb_make_writable(skb, offset))
		goto tx_error_put;

	if (skb_cow(skb, rt->dst.dev->hard_header_len))
		goto tx_error_put;

	ip_vs_nat_icmp(skb, pp, cp, 0);

	if (!local) {
		/* drop the old route when skb is not shared */
		skb_dst_drop(skb);
		skb_dst_set(skb, &rt->dst);
	} else {
		ip_rt_put(rt);
		/*
		 * Some IPv4 replies get local address from routes,
		 * not from iph, so while we DNAT after routing
		 * we need this second input/output route.
		 */
		if (!__ip_vs_reroute_locally(skb))
			goto tx_error;
	}

	/* Another hack: avoid icmp_send in ip_fragment */
	skb->local_df = 1;

	IP_VS_XMIT_NAT(NFPROTO_IPV4, skb, cp, local);

	rc = NF_STOLEN;
	goto out;

  tx_error_icmp:
	dst_link_failure(skb);
  tx_error:
	dev_kfree_skb(skb);
	rc = NF_STOLEN;
  out:
	LeaveFunction(10);
	return rc;
  tx_error_put:
	ip_rt_put(rt);
	goto tx_error;
}

#ifdef CONFIG_IP_VS_IPV6
int
ip_vs_icmp_xmit_v6(struct sk_buff *skb, struct ip_vs_conn *cp,
		struct ip_vs_protocol *pp, int offset, unsigned int hooknum)
{
	struct rt6_info	*rt;	/* Route to the other host */
	int mtu;
	int rc;
	int local;
	int rt_mode;

	EnterFunction(10);

	/* The ICMP packet for VS/TUN, VS/DR and LOCALNODE will be
	   forwarded directly here, because there is no need to
	   translate address/port back */
	if (IP_VS_FWD_METHOD(cp) != IP_VS_CONN_F_MASQ) {
		if (cp->packet_xmit)
			rc = cp->packet_xmit(skb, cp, pp);
		else
			rc = NF_ACCEPT;
		/* do not touch skb anymore */
		atomic_inc(&cp->in_pkts);
		goto out;
	}

	/*
	 * mangle and send the packet here (only for VS/NAT)
	 */

	/* LOCALNODE from FORWARD hook is not supported */
	rt_mode = (hooknum != NF_INET_FORWARD) ?
		  IP_VS_RT_MODE_LOCAL | IP_VS_RT_MODE_NON_LOCAL |
		  IP_VS_RT_MODE_RDR : IP_VS_RT_MODE_NON_LOCAL;
	if (!(rt = __ip_vs_get_out_rt_v6(skb, cp->dest, &cp->daddr.in6, NULL,
					 0, rt_mode)))
		goto tx_error_icmp;

	local = __ip_vs_is_local_route6(rt);
	/*
	 * Avoid duplicate tuple in reply direction for NAT traffic
	 * to local address when connection is sync-ed
	 */
#if defined(CONFIG_NF_CONNTRACK) || defined(CONFIG_NF_CONNTRACK_MODULE)
	if (cp->flags & IP_VS_CONN_F_SYNC && local) {
		enum ip_conntrack_info ctinfo;
		struct nf_conn *ct = ct = nf_ct_get(skb, &ctinfo);

		if (ct && !nf_ct_is_untracked(ct)) {
			IP_VS_DBG(10, "%s(): "
				  "stopping DNAT to local address %pI6\n",
				  __func__, &cp->daddr.in6);
			goto tx_error_put;
		}
	}
#endif

	/* From world but DNAT to loopback address? */
	if (local && skb->dev && !(skb->dev->flags & IFF_LOOPBACK) &&
	    ipv6_addr_type(&rt->rt6i_dst.addr) & IPV6_ADDR_LOOPBACK) {
		IP_VS_DBG(1, "%s(): "
			  "stopping DNAT to loopback %pI6\n",
			  __func__, &cp->daddr.in6);
		goto tx_error_put;
	}

	/* MTU checking */
	mtu = dst_mtu(&rt->dst);
	if (skb->len > mtu && !skb_is_gso(skb)) {
		if (!skb->dev) {
			struct net *net = dev_net(skb_dst(skb)->dev);

			skb->dev = net->loopback_dev;
		}
		icmpv6_send(skb, ICMPV6_PKT_TOOBIG, 0, mtu);
		IP_VS_DBG_RL("%s(): frag needed\n", __func__);
		goto tx_error_put;
	}

	/* copy-on-write the packet before mangling it */
	if (!skb_make_writable(skb, offset))
		goto tx_error_put;

	if (skb_cow(skb, rt->dst.dev->hard_header_len))
		goto tx_error_put;

	ip_vs_nat_icmp_v6(skb, pp, cp, 0);

	if (!local || !skb->dev) {
		/* drop the old route when skb is not shared */
		skb_dst_drop(skb);
		skb_dst_set(skb, &rt->dst);
	} else {
		/* destined to loopback, do we need to change route? */
		dst_release(&rt->dst);
	}

	/* Another hack: avoid icmp_send in ip_fragment */
	skb->local_df = 1;

	IP_VS_XMIT_NAT(NFPROTO_IPV6, skb, cp, local);

	rc = NF_STOLEN;
	goto out;

tx_error_icmp:
	dst_link_failure(skb);
tx_error:
	dev_kfree_skb(skb);
	rc = NF_STOLEN;
out:
	LeaveFunction(10);
	return rc;
tx_error_put:
	dst_release(&rt->dst);
	goto tx_error;
}
#endif<|MERGE_RESOLUTION|>--- conflicted
+++ resolved
@@ -98,16 +98,12 @@
 		spin_lock(&dest->dst_lock);
 		if (!(rt = (struct rtable *)
 		      __ip_vs_dst_check(dest, rtos))) {
-<<<<<<< HEAD
-			rt = ip_route_output(net, dest->addr.ip, 0, rtos, 0);
-=======
 			struct flowi4 fl4;
 
 			memset(&fl4, 0, sizeof(fl4));
 			fl4.daddr = dest->addr.ip;
 			fl4.flowi4_tos = rtos;
 			rt = ip_route_output_key(net, &fl4);
->>>>>>> d762f438
 			if (IS_ERR(rt)) {
 				spin_unlock(&dest->dst_lock);
 				IP_VS_DBG_RL("ip_route_output error, dest: %pI4\n",
@@ -126,16 +122,12 @@
 			*ret_saddr = dest->dst_saddr.ip;
 		spin_unlock(&dest->dst_lock);
 	} else {
-<<<<<<< HEAD
-		rt = ip_route_output(net, daddr, 0, rtos, 0);
-=======
 		struct flowi4 fl4;
 
 		memset(&fl4, 0, sizeof(fl4));
 		fl4.daddr = daddr;
 		fl4.flowi4_tos = rtos;
 		rt = ip_route_output_key(net, &fl4);
->>>>>>> d762f438
 		if (IS_ERR(rt)) {
 			IP_VS_DBG_RL("ip_route_output error, dest: %pI4\n",
 				     &daddr);
@@ -410,11 +402,7 @@
 	EnterFunction(10);
 
 	if (!(rt = __ip_vs_get_out_rt(skb, NULL, iph->daddr, RT_TOS(iph->tos),
-<<<<<<< HEAD
-				      IP_VS_RT_MODE_NON_LOCAL)))
-=======
 				      IP_VS_RT_MODE_NON_LOCAL, NULL)))
->>>>>>> d762f438
 		goto tx_error_icmp;
 
 	/* MTU checking */
@@ -546,11 +534,7 @@
 				      RT_TOS(iph->tos),
 				      IP_VS_RT_MODE_LOCAL |
 					IP_VS_RT_MODE_NON_LOCAL |
-<<<<<<< HEAD
-					IP_VS_RT_MODE_RDR)))
-=======
 					IP_VS_RT_MODE_RDR, NULL)))
->>>>>>> d762f438
 		goto tx_error_icmp;
 	local = rt->rt_flags & RTCF_LOCAL;
 	/*
@@ -797,12 +781,8 @@
 
 	if (!(rt = __ip_vs_get_out_rt(skb, cp->dest, cp->daddr.ip,
 				      RT_TOS(tos), IP_VS_RT_MODE_LOCAL |
-<<<<<<< HEAD
-						   IP_VS_RT_MODE_NON_LOCAL)))
-=======
 						   IP_VS_RT_MODE_NON_LOCAL,
 						   &saddr)))
->>>>>>> d762f438
 		goto tx_error_icmp;
 	if (rt->rt_flags & RTCF_LOCAL) {
 		ip_rt_put(rt);
@@ -1034,11 +1014,7 @@
 	if (!(rt = __ip_vs_get_out_rt(skb, cp->dest, cp->daddr.ip,
 				      RT_TOS(iph->tos),
 				      IP_VS_RT_MODE_LOCAL |
-<<<<<<< HEAD
-					IP_VS_RT_MODE_NON_LOCAL)))
-=======
 					IP_VS_RT_MODE_NON_LOCAL, NULL)))
->>>>>>> d762f438
 		goto tx_error_icmp;
 	if (rt->rt_flags & RTCF_LOCAL) {
 		ip_rt_put(rt);
@@ -1189,13 +1165,7 @@
 		  IP_VS_RT_MODE_RDR : IP_VS_RT_MODE_NON_LOCAL;
 	if (!(rt = __ip_vs_get_out_rt(skb, cp->dest, cp->daddr.ip,
 				      RT_TOS(ip_hdr(skb)->tos),
-<<<<<<< HEAD
-				      IP_VS_RT_MODE_LOCAL |
-					IP_VS_RT_MODE_NON_LOCAL |
-					IP_VS_RT_MODE_RDR)))
-=======
 				      rt_mode, NULL)))
->>>>>>> d762f438
 		goto tx_error_icmp;
 	local = rt->rt_flags & RTCF_LOCAL;
 

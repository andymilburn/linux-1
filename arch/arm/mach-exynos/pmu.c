/*
 * Copyright (c) 2011-2014 Samsung Electronics Co., Ltd.
 *		http://www.samsung.com/
 *
 * EXYNOS - CPU PMU(Power Management Unit) support
 *
 * This program is free software; you can redistribute it and/or modify
 * it under the terms of the GNU General Public License version 2 as
 * published by the Free Software Foundation.
 */

#include <linux/io.h>
#include <linux/of.h>
#include <linux/of_address.h>
#include <linux/platform_device.h>
#include <linux/delay.h>
#include <linux/notifier.h>
#include <linux/reboot.h>


#include "exynos-pmu.h"
#include "regs-pmu.h"

#define PMU_TABLE_END	(-1U)

struct exynos_pmu_conf {
	unsigned int offset;
	u8 val[NUM_SYS_POWERDOWN];
};

struct exynos_pmu_data {
	const struct exynos_pmu_conf *pmu_config;
	const struct exynos_pmu_conf *pmu_config_extra;

	void (*pmu_init)(void);
	void (*powerdown_conf)(enum sys_powerdown);
	void (*powerdown_conf_extra)(enum sys_powerdown);
};

struct exynos_pmu_context {
	struct device *dev;
	const struct exynos_pmu_data *pmu_data;
};

static void __iomem *pmu_base_addr;
static struct exynos_pmu_context *pmu_context;

static inline void pmu_raw_writel(u32 val, u32 offset)
{
	writel_relaxed(val, pmu_base_addr + offset);
}

static inline u32 pmu_raw_readl(u32 offset)
{
	return readl_relaxed(pmu_base_addr + offset);
}

static struct exynos_pmu_conf exynos3250_pmu_config[] = {
	/* { .offset = offset, .val = { AFTR, W-AFTR, SLEEP } */
	{ EXYNOS3_ARM_CORE0_SYS_PWR_REG,		{ 0x0, 0x0, 0x2} },
	{ EXYNOS3_DIS_IRQ_ARM_CORE0_LOCAL_SYS_PWR_REG,	{ 0x0, 0x0, 0x0} },
	{ EXYNOS3_DIS_IRQ_ARM_CORE0_CENTRAL_SYS_PWR_REG, { 0x0, 0x0, 0x0} },
	{ EXYNOS3_ARM_CORE1_SYS_PWR_REG,		{ 0x0, 0x0, 0x2} },
	{ EXYNOS3_DIS_IRQ_ARM_CORE1_LOCAL_SYS_PWR_REG,	{ 0x0, 0x0, 0x0} },
	{ EXYNOS3_DIS_IRQ_ARM_CORE1_CENTRAL_SYS_PWR_REG, { 0x0, 0x0, 0x0} },
	{ EXYNOS3_ISP_ARM_SYS_PWR_REG,			{ 0x1, 0x0, 0x0} },
	{ EXYNOS3_DIS_IRQ_ISP_ARM_LOCAL_SYS_PWR_REG,	{ 0x0, 0x0, 0x0} },
	{ EXYNOS3_DIS_IRQ_ISP_ARM_CENTRAL_SYS_PWR_REG,	{ 0x0, 0x0, 0x0} },
	{ EXYNOS3_ARM_COMMON_SYS_PWR_REG,		{ 0x0, 0x0, 0x2} },
	{ EXYNOS3_ARM_L2_SYS_PWR_REG,			{ 0x0, 0x0, 0x3} },
	{ EXYNOS3_CMU_ACLKSTOP_SYS_PWR_REG,		{ 0x1, 0x1, 0x0} },
	{ EXYNOS3_CMU_SCLKSTOP_SYS_PWR_REG,		{ 0x1, 0x1, 0x0} },
	{ EXYNOS3_CMU_RESET_SYS_PWR_REG,		{ 0x1, 0x1, 0x0} },
	{ EXYNOS3_DRAM_FREQ_DOWN_SYS_PWR_REG,		{ 0x1, 0x1, 0x1} },
	{ EXYNOS3_DDRPHY_DLLOFF_SYS_PWR_REG,		{ 0x1, 0x1, 0x1} },
	{ EXYNOS3_LPDDR_PHY_DLL_LOCK_SYS_PWR_REG,	{ 0x1, 0x1, 0x1} },
	{ EXYNOS3_CMU_ACLKSTOP_COREBLK_SYS_PWR_REG,	{ 0x1, 0x0, 0x0} },
	{ EXYNOS3_CMU_SCLKSTOP_COREBLK_SYS_PWR_REG,	{ 0x1, 0x0, 0x0} },
	{ EXYNOS3_CMU_RESET_COREBLK_SYS_PWR_REG,	{ 0x1, 0x1, 0x0} },
	{ EXYNOS3_APLL_SYSCLK_SYS_PWR_REG,		{ 0x1, 0x0, 0x0} },
	{ EXYNOS3_MPLL_SYSCLK_SYS_PWR_REG,		{ 0x1, 0x0, 0x0} },
	{ EXYNOS3_BPLL_SYSCLK_SYS_PWR_REG,		{ 0x1, 0x0, 0x0} },
	{ EXYNOS3_VPLL_SYSCLK_SYS_PWR_REG,		{ 0x1, 0x1, 0x0} },
	{ EXYNOS3_EPLL_SYSCLK_SYS_PWR_REG,		{ 0x1, 0x0, 0x0} },
	{ EXYNOS3_UPLL_SYSCLK_SYS_PWR_REG,		{ 0x1, 0x1, 0x1} },
	{ EXYNOS3_EPLLUSER_SYSCLK_SYS_PWR_REG,		{ 0x1, 0x0, 0x0} },
	{ EXYNOS3_MPLLUSER_SYSCLK_SYS_PWR_REG,		{ 0x1, 0x0, 0x0} },
	{ EXYNOS3_BPLLUSER_SYSCLK_SYS_PWR_REG,		{ 0x1, 0x0, 0x0} },
	{ EXYNOS3_CMU_CLKSTOP_CAM_SYS_PWR_REG,		{ 0x1, 0x0, 0x0} },
	{ EXYNOS3_CMU_CLKSTOP_MFC_SYS_PWR_REG,		{ 0x1, 0x0, 0x0} },
	{ EXYNOS3_CMU_CLKSTOP_G3D_SYS_PWR_REG,		{ 0x1, 0x0, 0x0} },
	{ EXYNOS3_CMU_CLKSTOP_LCD0_SYS_PWR_REG,		{ 0x1, 0x0, 0x0} },
	{ EXYNOS3_CMU_CLKSTOP_ISP_SYS_PWR_REG,		{ 0x1, 0x0, 0x0} },
	{ EXYNOS3_CMU_CLKSTOP_MAUDIO_SYS_PWR_REG,	{ 0x1, 0x0, 0x0} },
	{ EXYNOS3_CMU_RESET_CAM_SYS_PWR_REG,		{ 0x1, 0x0, 0x0} },
	{ EXYNOS3_CMU_RESET_MFC_SYS_PWR_REG,		{ 0x1, 0x0, 0x0} },
	{ EXYNOS3_CMU_RESET_G3D_SYS_PWR_REG,		{ 0x1, 0x0, 0x0} },
	{ EXYNOS3_CMU_RESET_LCD0_SYS_PWR_REG,		{ 0x1, 0x0, 0x0} },
	{ EXYNOS3_CMU_RESET_ISP_SYS_PWR_REG,		{ 0x1, 0x0, 0x0} },
	{ EXYNOS3_CMU_RESET_MAUDIO_SYS_PWR_REG,		{ 0x1, 0x0, 0x0} },
	{ EXYNOS3_TOP_BUS_SYS_PWR_REG,			{ 0x3, 0x0, 0x0} },
	{ EXYNOS3_TOP_RETENTION_SYS_PWR_REG,		{ 0x1, 0x1, 0x1} },
	{ EXYNOS3_TOP_PWR_SYS_PWR_REG,			{ 0x3, 0x3, 0x3} },
	{ EXYNOS3_TOP_BUS_COREBLK_SYS_PWR_REG,		{ 0x3, 0x0, 0x0} },
	{ EXYNOS3_TOP_RETENTION_COREBLK_SYS_PWR_REG,	{ 0x1, 0x1, 0x1} },
	{ EXYNOS3_TOP_PWR_COREBLK_SYS_PWR_REG,		{ 0x3, 0x3, 0x3} },
	{ EXYNOS3_LOGIC_RESET_SYS_PWR_REG,		{ 0x1, 0x1, 0x0} },
	{ EXYNOS3_OSCCLK_GATE_SYS_PWR_REG,		{ 0x1, 0x1, 0x1} },
	{ EXYNOS3_LOGIC_RESET_COREBLK_SYS_PWR_REG,	{ 0x1, 0x1, 0x0} },
	{ EXYNOS3_OSCCLK_GATE_COREBLK_SYS_PWR_REG,	{ 0x1, 0x0, 0x1} },
	{ EXYNOS3_PAD_RETENTION_DRAM_SYS_PWR_REG,	{ 0x1, 0x1, 0x0} },
	{ EXYNOS3_PAD_RETENTION_MAUDIO_SYS_PWR_REG,	{ 0x1, 0x1, 0x0} },
	{ EXYNOS3_PAD_RETENTION_GPIO_SYS_PWR_REG,	{ 0x1, 0x1, 0x0} },
	{ EXYNOS3_PAD_RETENTION_UART_SYS_PWR_REG,	{ 0x1, 0x1, 0x0} },
	{ EXYNOS3_PAD_RETENTION_MMC0_SYS_PWR_REG,	{ 0x1, 0x1, 0x0} },
	{ EXYNOS3_PAD_RETENTION_MMC1_SYS_PWR_REG,	{ 0x1, 0x1, 0x0} },
	{ EXYNOS3_PAD_RETENTION_MMC2_SYS_PWR_REG,	{ 0x1, 0x1, 0x0} },
	{ EXYNOS3_PAD_RETENTION_SPI_SYS_PWR_REG,	{ 0x1, 0x1, 0x0} },
	{ EXYNOS3_PAD_RETENTION_EBIA_SYS_PWR_REG,	{ 0x1, 0x1, 0x0} },
	{ EXYNOS3_PAD_RETENTION_EBIB_SYS_PWR_REG,	{ 0x1, 0x1, 0x0} },
	{ EXYNOS3_PAD_RETENTION_JTAG_SYS_PWR_REG,	{ 0x1, 0x1, 0x0} },
	{ EXYNOS3_PAD_ISOLATION_SYS_PWR_REG,		{ 0x1, 0x1, 0x0} },
	{ EXYNOS3_PAD_ALV_SEL_SYS_PWR_REG,		{ 0x1, 0x1, 0x0} },
	{ EXYNOS3_XUSBXTI_SYS_PWR_REG,			{ 0x1, 0x1, 0x0} },
	{ EXYNOS3_XXTI_SYS_PWR_REG,			{ 0x1, 0x1, 0x0} },
	{ EXYNOS3_EXT_REGULATOR_SYS_PWR_REG,		{ 0x1, 0x1, 0x0} },
	{ EXYNOS3_EXT_REGULATOR_COREBLK_SYS_PWR_REG,	{ 0x1, 0x1, 0x0} },
	{ EXYNOS3_GPIO_MODE_SYS_PWR_REG,		{ 0x1, 0x1, 0x0} },
	{ EXYNOS3_GPIO_MODE_MAUDIO_SYS_PWR_REG,		{ 0x1, 0x1, 0x0} },
	{ EXYNOS3_TOP_ASB_RESET_SYS_PWR_REG,		{ 0x1, 0x1, 0x0} },
	{ EXYNOS3_TOP_ASB_ISOLATION_SYS_PWR_REG,	{ 0x1, 0x1, 0x0} },
	{ EXYNOS3_TOP_ASB_RESET_COREBLK_SYS_PWR_REG,	{ 0x1, 0x1, 0x0} },
	{ EXYNOS3_TOP_ASB_ISOLATION_COREBLK_SYS_PWR_REG, { 0x1, 0x1, 0x0} },
	{ EXYNOS3_CAM_SYS_PWR_REG,			{ 0x7, 0x0, 0x0} },
	{ EXYNOS3_MFC_SYS_PWR_REG,			{ 0x7, 0x0, 0x0} },
	{ EXYNOS3_G3D_SYS_PWR_REG,			{ 0x7, 0x0, 0x0} },
	{ EXYNOS3_LCD0_SYS_PWR_REG,			{ 0x7, 0x0, 0x0} },
	{ EXYNOS3_ISP_SYS_PWR_REG,			{ 0x7, 0x0, 0x0} },
	{ EXYNOS3_MAUDIO_SYS_PWR_REG,			{ 0x7, 0x0, 0x0} },
	{ EXYNOS3_CMU_SYSCLK_ISP_SYS_PWR_REG,		{ 0x1, 0x0, 0x0} },
	{ PMU_TABLE_END,},
};

static const struct exynos_pmu_conf exynos4210_pmu_config[] = {
	/* { .offset = offset, .val = { AFTR, LPA, SLEEP } */
	{ S5P_ARM_CORE0_LOWPWR,			{ 0x0, 0x0, 0x2 } },
	{ S5P_DIS_IRQ_CORE0,			{ 0x0, 0x0, 0x0 } },
	{ S5P_DIS_IRQ_CENTRAL0,			{ 0x0, 0x0, 0x0 } },
	{ S5P_ARM_CORE1_LOWPWR,			{ 0x0, 0x0, 0x2 } },
	{ S5P_DIS_IRQ_CORE1,			{ 0x0, 0x0, 0x0 } },
	{ S5P_DIS_IRQ_CENTRAL1,			{ 0x0, 0x0, 0x0 } },
	{ S5P_ARM_COMMON_LOWPWR,		{ 0x0, 0x0, 0x2 } },
	{ S5P_L2_0_LOWPWR,			{ 0x2, 0x2, 0x3 } },
	{ S5P_L2_1_LOWPWR,			{ 0x2, 0x2, 0x3 } },
	{ S5P_CMU_ACLKSTOP_LOWPWR,		{ 0x1, 0x0, 0x0 } },
	{ S5P_CMU_SCLKSTOP_LOWPWR,		{ 0x1, 0x0, 0x0 } },
	{ S5P_CMU_RESET_LOWPWR,			{ 0x1, 0x1, 0x0 } },
	{ S5P_APLL_SYSCLK_LOWPWR,		{ 0x1, 0x0, 0x0 } },
	{ S5P_MPLL_SYSCLK_LOWPWR,		{ 0x1, 0x0, 0x0 } },
	{ S5P_VPLL_SYSCLK_LOWPWR,		{ 0x1, 0x0, 0x0 } },
	{ S5P_EPLL_SYSCLK_LOWPWR,		{ 0x1, 0x1, 0x0 } },
	{ S5P_CMU_CLKSTOP_GPS_ALIVE_LOWPWR,	{ 0x1, 0x1, 0x0 } },
	{ S5P_CMU_RESET_GPSALIVE_LOWPWR,	{ 0x1, 0x1, 0x0 } },
	{ S5P_CMU_CLKSTOP_CAM_LOWPWR,		{ 0x1, 0x1, 0x0 } },
	{ S5P_CMU_CLKSTOP_TV_LOWPWR,		{ 0x1, 0x1, 0x0 } },
	{ S5P_CMU_CLKSTOP_MFC_LOWPWR,		{ 0x1, 0x1, 0x0 } },
	{ S5P_CMU_CLKSTOP_G3D_LOWPWR,		{ 0x1, 0x1, 0x0 } },
	{ S5P_CMU_CLKSTOP_LCD0_LOWPWR,		{ 0x1, 0x1, 0x0 } },
	{ S5P_CMU_CLKSTOP_LCD1_LOWPWR,		{ 0x1, 0x1, 0x0 } },
	{ S5P_CMU_CLKSTOP_MAUDIO_LOWPWR,	{ 0x1, 0x1, 0x0 } },
	{ S5P_CMU_CLKSTOP_GPS_LOWPWR,		{ 0x1, 0x1, 0x0 } },
	{ S5P_CMU_RESET_CAM_LOWPWR,		{ 0x1, 0x1, 0x0 } },
	{ S5P_CMU_RESET_TV_LOWPWR,		{ 0x1, 0x1, 0x0 } },
	{ S5P_CMU_RESET_MFC_LOWPWR,		{ 0x1, 0x1, 0x0 } },
	{ S5P_CMU_RESET_G3D_LOWPWR,		{ 0x1, 0x1, 0x0 } },
	{ S5P_CMU_RESET_LCD0_LOWPWR,		{ 0x1, 0x1, 0x0 } },
	{ S5P_CMU_RESET_LCD1_LOWPWR,		{ 0x1, 0x1, 0x0 } },
	{ S5P_CMU_RESET_MAUDIO_LOWPWR,		{ 0x1, 0x1, 0x0 } },
	{ S5P_CMU_RESET_GPS_LOWPWR,		{ 0x1, 0x1, 0x0 } },
	{ S5P_TOP_BUS_LOWPWR,			{ 0x3, 0x0, 0x0 } },
	{ S5P_TOP_RETENTION_LOWPWR,		{ 0x1, 0x0, 0x1 } },
	{ S5P_TOP_PWR_LOWPWR,			{ 0x3, 0x0, 0x3 } },
	{ S5P_LOGIC_RESET_LOWPWR,		{ 0x1, 0x1, 0x0 } },
	{ S5P_ONENAND_MEM_LOWPWR,		{ 0x3, 0x0, 0x0 } },
	{ S5P_MODIMIF_MEM_LOWPWR,		{ 0x3, 0x0, 0x0 } },
	{ S5P_G2D_ACP_MEM_LOWPWR,		{ 0x3, 0x0, 0x0 } },
	{ S5P_USBOTG_MEM_LOWPWR,		{ 0x3, 0x0, 0x0 } },
	{ S5P_HSMMC_MEM_LOWPWR,			{ 0x3, 0x0, 0x0 } },
	{ S5P_CSSYS_MEM_LOWPWR,			{ 0x3, 0x0, 0x0 } },
	{ S5P_SECSS_MEM_LOWPWR,			{ 0x3, 0x0, 0x0 } },
	{ S5P_PCIE_MEM_LOWPWR,			{ 0x3, 0x0, 0x0 } },
	{ S5P_SATA_MEM_LOWPWR,			{ 0x3, 0x0, 0x0 } },
	{ S5P_PAD_RETENTION_DRAM_LOWPWR,	{ 0x1, 0x0, 0x0 } },
	{ S5P_PAD_RETENTION_MAUDIO_LOWPWR,	{ 0x1, 0x1, 0x0 } },
	{ S5P_PAD_RETENTION_GPIO_LOWPWR,	{ 0x1, 0x0, 0x0 } },
	{ S5P_PAD_RETENTION_UART_LOWPWR,	{ 0x1, 0x0, 0x0 } },
	{ S5P_PAD_RETENTION_MMCA_LOWPWR,	{ 0x1, 0x0, 0x0 } },
	{ S5P_PAD_RETENTION_MMCB_LOWPWR,	{ 0x1, 0x0, 0x0 } },
	{ S5P_PAD_RETENTION_EBIA_LOWPWR,	{ 0x1, 0x0, 0x0 } },
	{ S5P_PAD_RETENTION_EBIB_LOWPWR,	{ 0x1, 0x0, 0x0 } },
	{ S5P_PAD_RETENTION_ISOLATION_LOWPWR,	{ 0x1, 0x0, 0x0 } },
	{ S5P_PAD_RETENTION_ALV_SEL_LOWPWR,	{ 0x1, 0x0, 0x0 } },
	{ S5P_XUSBXTI_LOWPWR,			{ 0x1, 0x1, 0x0 } },
	{ S5P_XXTI_LOWPWR,			{ 0x1, 0x1, 0x0 } },
	{ S5P_EXT_REGULATOR_LOWPWR,		{ 0x1, 0x1, 0x0 } },
	{ S5P_GPIO_MODE_LOWPWR,			{ 0x1, 0x0, 0x0 } },
	{ S5P_GPIO_MODE_MAUDIO_LOWPWR,		{ 0x1, 0x1, 0x0 } },
	{ S5P_CAM_LOWPWR,			{ 0x7, 0x0, 0x0 } },
	{ S5P_TV_LOWPWR,			{ 0x7, 0x0, 0x0 } },
	{ S5P_MFC_LOWPWR,			{ 0x7, 0x0, 0x0 } },
	{ S5P_G3D_LOWPWR,			{ 0x7, 0x0, 0x0 } },
	{ S5P_LCD0_LOWPWR,			{ 0x7, 0x0, 0x0 } },
	{ S5P_LCD1_LOWPWR,			{ 0x7, 0x0, 0x0 } },
	{ S5P_MAUDIO_LOWPWR,			{ 0x7, 0x7, 0x0 } },
	{ S5P_GPS_LOWPWR,			{ 0x7, 0x0, 0x0 } },
	{ S5P_GPS_ALIVE_LOWPWR,			{ 0x7, 0x0, 0x0 } },
	{ PMU_TABLE_END,},
};

static const struct exynos_pmu_conf exynos4x12_pmu_config[] = {
	{ S5P_ARM_CORE0_LOWPWR,			{ 0x0, 0x0, 0x2 } },
	{ S5P_DIS_IRQ_CORE0,			{ 0x0, 0x0, 0x0 } },
	{ S5P_DIS_IRQ_CENTRAL0,			{ 0x0, 0x0, 0x0 } },
	{ S5P_ARM_CORE1_LOWPWR,			{ 0x0, 0x0, 0x2 } },
	{ S5P_DIS_IRQ_CORE1,			{ 0x0, 0x0, 0x0 } },
	{ S5P_DIS_IRQ_CENTRAL1,			{ 0x0, 0x0, 0x0 } },
	{ S5P_ISP_ARM_LOWPWR,			{ 0x1, 0x0, 0x0 } },
	{ S5P_DIS_IRQ_ISP_ARM_LOCAL_LOWPWR,	{ 0x0, 0x0, 0x0 } },
	{ S5P_DIS_IRQ_ISP_ARM_CENTRAL_LOWPWR,	{ 0x0, 0x0, 0x0 } },
	{ S5P_ARM_COMMON_LOWPWR,		{ 0x0, 0x0, 0x2 } },
	{ S5P_L2_0_LOWPWR,			{ 0x0, 0x0, 0x3 } },
	/* XXX_OPTION register should be set other field */
	{ S5P_ARM_L2_0_OPTION,			{ 0x10, 0x10, 0x0 } },
	{ S5P_L2_1_LOWPWR,			{ 0x0, 0x0, 0x3 } },
	{ S5P_ARM_L2_1_OPTION,			{ 0x10, 0x10, 0x0 } },
	{ S5P_CMU_ACLKSTOP_LOWPWR,		{ 0x1, 0x0, 0x0 } },
	{ S5P_CMU_SCLKSTOP_LOWPWR,		{ 0x1, 0x0, 0x0 } },
	{ S5P_CMU_RESET_LOWPWR,			{ 0x1, 0x1, 0x0 } },
	{ S5P_DRAM_FREQ_DOWN_LOWPWR,		{ 0x1, 0x1, 0x1 } },
	{ S5P_DDRPHY_DLLOFF_LOWPWR,		{ 0x1, 0x1, 0x1 } },
	{ S5P_LPDDR_PHY_DLL_LOCK_LOWPWR,	{ 0x1, 0x1, 0x1 } },
	{ S5P_CMU_ACLKSTOP_COREBLK_LOWPWR,	{ 0x1, 0x0, 0x0 } },
	{ S5P_CMU_SCLKSTOP_COREBLK_LOWPWR,	{ 0x1, 0x0, 0x0 } },
	{ S5P_CMU_RESET_COREBLK_LOWPWR,		{ 0x1, 0x1, 0x0 } },
	{ S5P_APLL_SYSCLK_LOWPWR,		{ 0x1, 0x0, 0x0 } },
	{ S5P_MPLL_SYSCLK_LOWPWR,		{ 0x1, 0x0, 0x0 } },
	{ S5P_VPLL_SYSCLK_LOWPWR,		{ 0x1, 0x0, 0x0 } },
	{ S5P_EPLL_SYSCLK_LOWPWR,		{ 0x1, 0x1, 0x0 } },
	{ S5P_MPLLUSER_SYSCLK_LOWPWR,		{ 0x1, 0x0, 0x0 } },
	{ S5P_CMU_CLKSTOP_GPS_ALIVE_LOWPWR,	{ 0x1, 0x0, 0x0 } },
	{ S5P_CMU_RESET_GPSALIVE_LOWPWR,	{ 0x1, 0x0, 0x0 } },
	{ S5P_CMU_CLKSTOP_CAM_LOWPWR,		{ 0x1, 0x0, 0x0 } },
	{ S5P_CMU_CLKSTOP_TV_LOWPWR,		{ 0x1, 0x0, 0x0 } },
	{ S5P_CMU_CLKSTOP_MFC_LOWPWR,		{ 0x1, 0x0, 0x0 } },
	{ S5P_CMU_CLKSTOP_G3D_LOWPWR,		{ 0x1, 0x0, 0x0 } },
	{ S5P_CMU_CLKSTOP_LCD0_LOWPWR,		{ 0x1, 0x0, 0x0 } },
	{ S5P_CMU_CLKSTOP_ISP_LOWPWR,		{ 0x1, 0x0, 0x0 } },
	{ S5P_CMU_CLKSTOP_MAUDIO_LOWPWR,	{ 0x1, 0x0, 0x0 } },
	{ S5P_CMU_CLKSTOP_GPS_LOWPWR,		{ 0x1, 0x0, 0x0 } },
	{ S5P_CMU_RESET_CAM_LOWPWR,		{ 0x1, 0x0, 0x0 } },
	{ S5P_CMU_RESET_TV_LOWPWR,		{ 0x1, 0x0, 0x0 } },
	{ S5P_CMU_RESET_MFC_LOWPWR,		{ 0x1, 0x0, 0x0 } },
	{ S5P_CMU_RESET_G3D_LOWPWR,		{ 0x1, 0x0, 0x0 } },
	{ S5P_CMU_RESET_LCD0_LOWPWR,		{ 0x1, 0x0, 0x0 } },
	{ S5P_CMU_RESET_ISP_LOWPWR,		{ 0x1, 0x0, 0x0 } },
	{ S5P_CMU_RESET_MAUDIO_LOWPWR,		{ 0x1, 0x1, 0x0 } },
	{ S5P_CMU_RESET_GPS_LOWPWR,		{ 0x1, 0x0, 0x0 } },
	{ S5P_TOP_BUS_LOWPWR,			{ 0x3, 0x0, 0x0 } },
	{ S5P_TOP_RETENTION_LOWPWR,		{ 0x1, 0x0, 0x1 } },
	{ S5P_TOP_PWR_LOWPWR,			{ 0x3, 0x0, 0x3 } },
	{ S5P_TOP_BUS_COREBLK_LOWPWR,		{ 0x3, 0x0, 0x0 } },
	{ S5P_TOP_RETENTION_COREBLK_LOWPWR,	{ 0x1, 0x0, 0x1 } },
	{ S5P_TOP_PWR_COREBLK_LOWPWR,		{ 0x3, 0x0, 0x3 } },
	{ S5P_LOGIC_RESET_LOWPWR,		{ 0x1, 0x1, 0x0 } },
	{ S5P_OSCCLK_GATE_LOWPWR,		{ 0x1, 0x0, 0x1 } },
	{ S5P_LOGIC_RESET_COREBLK_LOWPWR,	{ 0x1, 0x1, 0x0 } },
	{ S5P_OSCCLK_GATE_COREBLK_LOWPWR,	{ 0x1, 0x0, 0x1 } },
	{ S5P_ONENAND_MEM_LOWPWR,		{ 0x3, 0x0, 0x0 } },
	{ S5P_ONENAND_MEM_OPTION,		{ 0x10, 0x10, 0x0 } },
	{ S5P_HSI_MEM_LOWPWR,			{ 0x3, 0x0, 0x0 } },
	{ S5P_HSI_MEM_OPTION,			{ 0x10, 0x10, 0x0 } },
	{ S5P_G2D_ACP_MEM_LOWPWR,		{ 0x3, 0x0, 0x0 } },
	{ S5P_G2D_ACP_MEM_OPTION,		{ 0x10, 0x10, 0x0 } },
	{ S5P_USBOTG_MEM_LOWPWR,		{ 0x3, 0x0, 0x0 } },
	{ S5P_USBOTG_MEM_OPTION,		{ 0x10, 0x10, 0x0 } },
	{ S5P_HSMMC_MEM_LOWPWR,			{ 0x3, 0x0, 0x0 } },
	{ S5P_HSMMC_MEM_OPTION,			{ 0x10, 0x10, 0x0 } },
	{ S5P_CSSYS_MEM_LOWPWR,			{ 0x3, 0x0, 0x0 } },
	{ S5P_CSSYS_MEM_OPTION,			{ 0x10, 0x10, 0x0 } },
	{ S5P_SECSS_MEM_LOWPWR,			{ 0x3, 0x0, 0x0 } },
	{ S5P_SECSS_MEM_OPTION,			{ 0x10, 0x10, 0x0 } },
	{ S5P_ROTATOR_MEM_LOWPWR,		{ 0x3, 0x0, 0x0 } },
	{ S5P_ROTATOR_MEM_OPTION,		{ 0x10, 0x10, 0x0 } },
	{ S5P_PAD_RETENTION_DRAM_LOWPWR,	{ 0x1, 0x0, 0x0 } },
	{ S5P_PAD_RETENTION_MAUDIO_LOWPWR,	{ 0x1, 0x1, 0x0 } },
	{ S5P_PAD_RETENTION_GPIO_LOWPWR,	{ 0x1, 0x0, 0x0 } },
	{ S5P_PAD_RETENTION_UART_LOWPWR,	{ 0x1, 0x0, 0x0 } },
	{ S5P_PAD_RETENTION_MMCA_LOWPWR,	{ 0x1, 0x0, 0x0 } },
	{ S5P_PAD_RETENTION_MMCB_LOWPWR,	{ 0x1, 0x0, 0x0 } },
	{ S5P_PAD_RETENTION_EBIA_LOWPWR,	{ 0x1, 0x0, 0x0 } },
	{ S5P_PAD_RETENTION_EBIB_LOWPWR,	{ 0x1, 0x0, 0x0 } },
	{ S5P_PAD_RETENTION_GPIO_COREBLK_LOWPWR,{ 0x1, 0x0, 0x0 } },
	{ S5P_PAD_RETENTION_ISOLATION_LOWPWR,	{ 0x1, 0x0, 0x0 } },
	{ S5P_PAD_ISOLATION_COREBLK_LOWPWR,	{ 0x1, 0x0, 0x0 } },
	{ S5P_PAD_RETENTION_ALV_SEL_LOWPWR,	{ 0x1, 0x0, 0x0 } },
	{ S5P_XUSBXTI_LOWPWR,			{ 0x1, 0x1, 0x0 } },
	{ S5P_XXTI_LOWPWR,			{ 0x1, 0x1, 0x0 } },
	{ S5P_EXT_REGULATOR_LOWPWR,		{ 0x1, 0x1, 0x0 } },
	{ S5P_GPIO_MODE_LOWPWR,			{ 0x1, 0x0, 0x0 } },
	{ S5P_GPIO_MODE_COREBLK_LOWPWR,		{ 0x1, 0x0, 0x0 } },
	{ S5P_GPIO_MODE_MAUDIO_LOWPWR,		{ 0x1, 0x1, 0x0 } },
	{ S5P_TOP_ASB_RESET_LOWPWR,		{ 0x1, 0x1, 0x1 } },
	{ S5P_TOP_ASB_ISOLATION_LOWPWR,		{ 0x1, 0x0, 0x1 } },
	{ S5P_CAM_LOWPWR,			{ 0x7, 0x0, 0x0 } },
	{ S5P_TV_LOWPWR,			{ 0x7, 0x0, 0x0 } },
	{ S5P_MFC_LOWPWR,			{ 0x7, 0x0, 0x0 } },
	{ S5P_G3D_LOWPWR,			{ 0x7, 0x0, 0x0 } },
	{ S5P_LCD0_LOWPWR,			{ 0x7, 0x0, 0x0 } },
	{ S5P_ISP_LOWPWR,			{ 0x7, 0x0, 0x0 } },
	{ S5P_MAUDIO_LOWPWR,			{ 0x7, 0x7, 0x0 } },
	{ S5P_GPS_LOWPWR,			{ 0x7, 0x0, 0x0 } },
	{ S5P_GPS_ALIVE_LOWPWR,			{ 0x7, 0x0, 0x0 } },
	{ S5P_CMU_SYSCLK_ISP_LOWPWR,		{ 0x1, 0x0, 0x0 } },
	{ S5P_CMU_SYSCLK_GPS_LOWPWR,		{ 0x1, 0x0, 0x0 } },
	{ PMU_TABLE_END,},
};

static const struct exynos_pmu_conf exynos4412_pmu_config[] = {
	{ S5P_ARM_CORE2_LOWPWR,			{ 0x0, 0x0, 0x2 } },
	{ S5P_DIS_IRQ_CORE2,			{ 0x0, 0x0, 0x0 } },
	{ S5P_DIS_IRQ_CENTRAL2,			{ 0x0, 0x0, 0x0 } },
	{ S5P_ARM_CORE3_LOWPWR,			{ 0x0, 0x0, 0x2 } },
	{ S5P_DIS_IRQ_CORE3,			{ 0x0, 0x0, 0x0 } },
	{ S5P_DIS_IRQ_CENTRAL3,			{ 0x0, 0x0, 0x0 } },
	{ PMU_TABLE_END,},
};

static const struct exynos_pmu_conf exynos5250_pmu_config[] = {
	/* { .offset = offset, .val = { AFTR, LPA, SLEEP } */
	{ EXYNOS5_ARM_CORE0_SYS_PWR_REG,		{ 0x0, 0x0, 0x2} },
	{ EXYNOS5_DIS_IRQ_ARM_CORE0_LOCAL_SYS_PWR_REG,	{ 0x0, 0x0, 0x0} },
	{ EXYNOS5_DIS_IRQ_ARM_CORE0_CENTRAL_SYS_PWR_REG,	{ 0x0, 0x0, 0x0} },
	{ EXYNOS5_ARM_CORE1_SYS_PWR_REG,		{ 0x0, 0x0, 0x2} },
	{ EXYNOS5_DIS_IRQ_ARM_CORE1_LOCAL_SYS_PWR_REG,	{ 0x0, 0x0, 0x0} },
	{ EXYNOS5_DIS_IRQ_ARM_CORE1_CENTRAL_SYS_PWR_REG,	{ 0x0, 0x0, 0x0} },
	{ EXYNOS5_FSYS_ARM_SYS_PWR_REG,			{ 0x1, 0x0, 0x0} },
	{ EXYNOS5_DIS_IRQ_FSYS_ARM_CENTRAL_SYS_PWR_REG,	{ 0x1, 0x1, 0x1} },
	{ EXYNOS5_ISP_ARM_SYS_PWR_REG,			{ 0x1, 0x0, 0x0} },
	{ EXYNOS5_DIS_IRQ_ISP_ARM_LOCAL_SYS_PWR_REG,	{ 0x0, 0x0, 0x0} },
	{ EXYNOS5_DIS_IRQ_ISP_ARM_CENTRAL_SYS_PWR_REG,	{ 0x0, 0x0, 0x0} },
	{ EXYNOS5_ARM_COMMON_SYS_PWR_REG,		{ 0x0, 0x0, 0x2} },
	{ EXYNOS5_ARM_L2_SYS_PWR_REG,			{ 0x3, 0x3, 0x3} },
	{ EXYNOS5_ARM_L2_OPTION,			{ 0x10, 0x10, 0x0 } },
	{ EXYNOS5_CMU_ACLKSTOP_SYS_PWR_REG,		{ 0x1, 0x0, 0x1} },
	{ EXYNOS5_CMU_SCLKSTOP_SYS_PWR_REG,		{ 0x1, 0x0, 0x1} },
	{ EXYNOS5_CMU_RESET_SYS_PWR_REG,		{ 0x1, 0x1, 0x0} },
	{ EXYNOS5_CMU_ACLKSTOP_SYSMEM_SYS_PWR_REG,	{ 0x1, 0x0, 0x1} },
	{ EXYNOS5_CMU_SCLKSTOP_SYSMEM_SYS_PWR_REG,	{ 0x1, 0x0, 0x1} },
	{ EXYNOS5_CMU_RESET_SYSMEM_SYS_PWR_REG,		{ 0x1, 0x1, 0x0} },
	{ EXYNOS5_DRAM_FREQ_DOWN_SYS_PWR_REG,		{ 0x1, 0x1, 0x1} },
	{ EXYNOS5_DDRPHY_DLLOFF_SYS_PWR_REG,		{ 0x1, 0x1, 0x1} },
	{ EXYNOS5_DDRPHY_DLLLOCK_SYS_PWR_REG,		{ 0x1, 0x1, 0x1} },
	{ EXYNOS5_APLL_SYSCLK_SYS_PWR_REG,		{ 0x1, 0x0, 0x0} },
	{ EXYNOS5_MPLL_SYSCLK_SYS_PWR_REG,		{ 0x1, 0x0, 0x0} },
	{ EXYNOS5_VPLL_SYSCLK_SYS_PWR_REG,		{ 0x1, 0x0, 0x0} },
	{ EXYNOS5_EPLL_SYSCLK_SYS_PWR_REG,		{ 0x1, 0x1, 0x0} },
	{ EXYNOS5_BPLL_SYSCLK_SYS_PWR_REG,		{ 0x1, 0x0, 0x0} },
	{ EXYNOS5_CPLL_SYSCLK_SYS_PWR_REG,		{ 0x1, 0x0, 0x0} },
	{ EXYNOS5_MPLLUSER_SYSCLK_SYS_PWR_REG,		{ 0x1, 0x0, 0x0} },
	{ EXYNOS5_BPLLUSER_SYSCLK_SYS_PWR_REG,		{ 0x1, 0x0, 0x0} },
	{ EXYNOS5_TOP_BUS_SYS_PWR_REG,			{ 0x3, 0x0, 0x0} },
	{ EXYNOS5_TOP_RETENTION_SYS_PWR_REG,		{ 0x1, 0x0, 0x1} },
	{ EXYNOS5_TOP_PWR_SYS_PWR_REG,			{ 0x3, 0x0, 0x3} },
	{ EXYNOS5_TOP_BUS_SYSMEM_SYS_PWR_REG,		{ 0x3, 0x0, 0x0} },
	{ EXYNOS5_TOP_RETENTION_SYSMEM_SYS_PWR_REG,	{ 0x1, 0x0, 0x1} },
	{ EXYNOS5_TOP_PWR_SYSMEM_SYS_PWR_REG,		{ 0x3, 0x0, 0x3} },
	{ EXYNOS5_LOGIC_RESET_SYS_PWR_REG,		{ 0x1, 0x1, 0x0} },
	{ EXYNOS5_OSCCLK_GATE_SYS_PWR_REG,		{ 0x1, 0x0, 0x1} },
	{ EXYNOS5_LOGIC_RESET_SYSMEM_SYS_PWR_REG,	{ 0x1, 0x1, 0x0} },
	{ EXYNOS5_OSCCLK_GATE_SYSMEM_SYS_PWR_REG,	{ 0x1, 0x0, 0x1} },
	{ EXYNOS5_USBOTG_MEM_SYS_PWR_REG,		{ 0x3, 0x0, 0x0} },
	{ EXYNOS5_G2D_MEM_SYS_PWR_REG,			{ 0x3, 0x0, 0x0} },
	{ EXYNOS5_USBDRD_MEM_SYS_PWR_REG,		{ 0x3, 0x0, 0x0} },
	{ EXYNOS5_SDMMC_MEM_SYS_PWR_REG,		{ 0x3, 0x0, 0x0} },
	{ EXYNOS5_CSSYS_MEM_SYS_PWR_REG,		{ 0x3, 0x0, 0x0} },
	{ EXYNOS5_SECSS_MEM_SYS_PWR_REG,		{ 0x3, 0x0, 0x0} },
	{ EXYNOS5_ROTATOR_MEM_SYS_PWR_REG,		{ 0x3, 0x0, 0x0} },
	{ EXYNOS5_INTRAM_MEM_SYS_PWR_REG,		{ 0x3, 0x0, 0x0} },
	{ EXYNOS5_INTROM_MEM_SYS_PWR_REG,		{ 0x3, 0x0, 0x0} },
	{ EXYNOS5_JPEG_MEM_SYS_PWR_REG,			{ 0x3, 0x0, 0x0} },
	{ EXYNOS5_JPEG_MEM_OPTION,			{ 0x10, 0x10, 0x0} },
	{ EXYNOS5_HSI_MEM_SYS_PWR_REG,			{ 0x3, 0x0, 0x0} },
	{ EXYNOS5_MCUIOP_MEM_SYS_PWR_REG,		{ 0x3, 0x0, 0x0} },
	{ EXYNOS5_SATA_MEM_SYS_PWR_REG,			{ 0x3, 0x0, 0x0} },
	{ EXYNOS5_PAD_RETENTION_DRAM_SYS_PWR_REG,	{ 0x1, 0x0, 0x0} },
	{ EXYNOS5_PAD_RETENTION_MAU_SYS_PWR_REG,	{ 0x1, 0x1, 0x0} },
	{ EXYNOS5_PAD_RETENTION_GPIO_SYS_PWR_REG,	{ 0x1, 0x0, 0x0} },
	{ EXYNOS5_PAD_RETENTION_UART_SYS_PWR_REG,	{ 0x1, 0x0, 0x0} },
	{ EXYNOS5_PAD_RETENTION_MMCA_SYS_PWR_REG,	{ 0x1, 0x0, 0x0} },
	{ EXYNOS5_PAD_RETENTION_MMCB_SYS_PWR_REG,	{ 0x1, 0x0, 0x0} },
	{ EXYNOS5_PAD_RETENTION_EBIA_SYS_PWR_REG,	{ 0x1, 0x0, 0x0} },
	{ EXYNOS5_PAD_RETENTION_EBIB_SYS_PWR_REG,	{ 0x1, 0x0, 0x0} },
	{ EXYNOS5_PAD_RETENTION_SPI_SYS_PWR_REG,	{ 0x1, 0x0, 0x0} },
	{ EXYNOS5_PAD_RETENTION_GPIO_SYSMEM_SYS_PWR_REG,	{ 0x1, 0x0, 0x0} },
	{ EXYNOS5_PAD_ISOLATION_SYS_PWR_REG,		{ 0x1, 0x0, 0x0} },
	{ EXYNOS5_PAD_ISOLATION_SYSMEM_SYS_PWR_REG,	{ 0x1, 0x0, 0x0} },
	{ EXYNOS5_PAD_ALV_SEL_SYS_PWR_REG,		{ 0x1, 0x0, 0x0} },
	{ EXYNOS5_XUSBXTI_SYS_PWR_REG,			{ 0x1, 0x1, 0x1} },
	{ EXYNOS5_XXTI_SYS_PWR_REG,			{ 0x1, 0x1, 0x0} },
	{ EXYNOS5_EXT_REGULATOR_SYS_PWR_REG,		{ 0x1, 0x1, 0x0} },
	{ EXYNOS5_GPIO_MODE_SYS_PWR_REG,		{ 0x1, 0x0, 0x0} },
	{ EXYNOS5_GPIO_MODE_SYSMEM_SYS_PWR_REG,		{ 0x1, 0x0, 0x0} },
	{ EXYNOS5_GPIO_MODE_MAU_SYS_PWR_REG,		{ 0x1, 0x1, 0x0} },
	{ EXYNOS5_TOP_ASB_RESET_SYS_PWR_REG,		{ 0x1, 0x1, 0x1} },
	{ EXYNOS5_TOP_ASB_ISOLATION_SYS_PWR_REG,	{ 0x1, 0x0, 0x1} },
	{ EXYNOS5_GSCL_SYS_PWR_REG,			{ 0x7, 0x0, 0x0} },
	{ EXYNOS5_ISP_SYS_PWR_REG,			{ 0x7, 0x0, 0x0} },
	{ EXYNOS5_MFC_SYS_PWR_REG,			{ 0x7, 0x0, 0x0} },
	{ EXYNOS5_G3D_SYS_PWR_REG,			{ 0x7, 0x0, 0x0} },
	{ EXYNOS5_DISP1_SYS_PWR_REG,			{ 0x7, 0x0, 0x0} },
	{ EXYNOS5_MAU_SYS_PWR_REG,			{ 0x7, 0x7, 0x0} },
	{ EXYNOS5_CMU_CLKSTOP_GSCL_SYS_PWR_REG,		{ 0x1, 0x0, 0x0} },
	{ EXYNOS5_CMU_CLKSTOP_ISP_SYS_PWR_REG,		{ 0x1, 0x0, 0x0} },
	{ EXYNOS5_CMU_CLKSTOP_MFC_SYS_PWR_REG,		{ 0x1, 0x0, 0x0} },
	{ EXYNOS5_CMU_CLKSTOP_G3D_SYS_PWR_REG,		{ 0x1, 0x0, 0x0} },
	{ EXYNOS5_CMU_CLKSTOP_DISP1_SYS_PWR_REG,	{ 0x1, 0x0, 0x0} },
	{ EXYNOS5_CMU_CLKSTOP_MAU_SYS_PWR_REG,		{ 0x1, 0x1, 0x0} },
	{ EXYNOS5_CMU_SYSCLK_GSCL_SYS_PWR_REG,		{ 0x1, 0x0, 0x0} },
	{ EXYNOS5_CMU_SYSCLK_ISP_SYS_PWR_REG,		{ 0x1, 0x0, 0x0} },
	{ EXYNOS5_CMU_SYSCLK_MFC_SYS_PWR_REG,		{ 0x1, 0x0, 0x0} },
	{ EXYNOS5_CMU_SYSCLK_G3D_SYS_PWR_REG,		{ 0x1, 0x0, 0x0} },
	{ EXYNOS5_CMU_SYSCLK_DISP1_SYS_PWR_REG,		{ 0x1, 0x0, 0x0} },
	{ EXYNOS5_CMU_SYSCLK_MAU_SYS_PWR_REG,		{ 0x1, 0x1, 0x0} },
	{ EXYNOS5_CMU_RESET_GSCL_SYS_PWR_REG,		{ 0x1, 0x0, 0x0} },
	{ EXYNOS5_CMU_RESET_ISP_SYS_PWR_REG,		{ 0x1, 0x0, 0x0} },
	{ EXYNOS5_CMU_RESET_MFC_SYS_PWR_REG,		{ 0x1, 0x0, 0x0} },
	{ EXYNOS5_CMU_RESET_G3D_SYS_PWR_REG,		{ 0x1, 0x0, 0x0} },
	{ EXYNOS5_CMU_RESET_DISP1_SYS_PWR_REG,		{ 0x1, 0x0, 0x0} },
	{ EXYNOS5_CMU_RESET_MAU_SYS_PWR_REG,		{ 0x1, 0x1, 0x0} },
	{ PMU_TABLE_END,},
};

static struct exynos_pmu_conf exynos5420_pmu_config[] = {
	/* { .offset = offset, .val = { AFTR, LPA, SLEEP } */
	{ EXYNOS5_ARM_CORE0_SYS_PWR_REG,			{ 0x0, 0x0, 0x0} },
	{ EXYNOS5_DIS_IRQ_ARM_CORE0_LOCAL_SYS_PWR_REG,		{ 0x0, 0x0, 0x0} },
	{ EXYNOS5_DIS_IRQ_ARM_CORE0_CENTRAL_SYS_PWR_REG,	{ 0x0, 0x0, 0x0} },
	{ EXYNOS5_ARM_CORE1_SYS_PWR_REG,			{ 0x0, 0x0, 0x0} },
	{ EXYNOS5_DIS_IRQ_ARM_CORE1_LOCAL_SYS_PWR_REG,		{ 0x0, 0x0, 0x0} },
	{ EXYNOS5_DIS_IRQ_ARM_CORE1_CENTRAL_SYS_PWR_REG,	{ 0x0, 0x0, 0x0} },
	{ EXYNOS5420_ARM_CORE2_SYS_PWR_REG,			{ 0x0, 0x0, 0x0} },
	{ EXYNOS5420_DIS_IRQ_ARM_CORE2_LOCAL_SYS_PWR_REG,	{ 0x0, 0x0, 0x0} },
	{ EXYNOS5420_DIS_IRQ_ARM_CORE2_CENTRAL_SYS_PWR_REG,	{ 0x0, 0x0, 0x0} },
	{ EXYNOS5420_ARM_CORE3_SYS_PWR_REG,			{ 0x0, 0x0, 0x0} },
	{ EXYNOS5420_DIS_IRQ_ARM_CORE3_LOCAL_SYS_PWR_REG,	{ 0x0, 0x0, 0x0} },
	{ EXYNOS5420_DIS_IRQ_ARM_CORE3_CENTRAL_SYS_PWR_REG,	{ 0x0, 0x0, 0x0} },
	{ EXYNOS5420_KFC_CORE0_SYS_PWR_REG,			{ 0x0, 0x0, 0x0} },
	{ EXYNOS5420_DIS_IRQ_KFC_CORE0_LOCAL_SYS_PWR_REG,	{ 0x0, 0x0, 0x0} },
	{ EXYNOS5420_DIS_IRQ_KFC_CORE0_CENTRAL_SYS_PWR_REG,	{ 0x0, 0x0, 0x0} },
	{ EXYNOS5420_KFC_CORE1_SYS_PWR_REG,			{ 0x0, 0x0, 0x0} },
	{ EXYNOS5420_DIS_IRQ_KFC_CORE1_LOCAL_SYS_PWR_REG,	{ 0x0, 0x0, 0x0} },
	{ EXYNOS5420_DIS_IRQ_KFC_CORE1_CENTRAL_SYS_PWR_REG,	{ 0x0, 0x0, 0x0} },
	{ EXYNOS5420_KFC_CORE2_SYS_PWR_REG,			{ 0x0, 0x0, 0x0} },
	{ EXYNOS5420_DIS_IRQ_KFC_CORE2_LOCAL_SYS_PWR_REG,	{ 0x0, 0x0, 0x0} },
	{ EXYNOS5420_DIS_IRQ_KFC_CORE2_CENTRAL_SYS_PWR_REG,	{ 0x0, 0x0, 0x0} },
	{ EXYNOS5420_KFC_CORE3_SYS_PWR_REG,			{ 0x0, 0x0, 0x0} },
	{ EXYNOS5420_DIS_IRQ_KFC_CORE3_LOCAL_SYS_PWR_REG,	{ 0x0, 0x0, 0x0} },
	{ EXYNOS5420_DIS_IRQ_KFC_CORE3_CENTRAL_SYS_PWR_REG,	{ 0x0, 0x0, 0x0} },
	{ EXYNOS5_ISP_ARM_SYS_PWR_REG,				{ 0x1, 0x0, 0x0} },
	{ EXYNOS5_DIS_IRQ_ISP_ARM_LOCAL_SYS_PWR_REG,		{ 0x1, 0x0, 0x0} },
	{ EXYNOS5_DIS_IRQ_ISP_ARM_CENTRAL_SYS_PWR_REG,		{ 0x1, 0x0, 0x0} },
	{ EXYNOS5420_ARM_COMMON_SYS_PWR_REG,			{ 0x0, 0x0, 0x0} },
	{ EXYNOS5420_KFC_COMMON_SYS_PWR_REG,			{ 0x0, 0x0, 0x0} },
	{ EXYNOS5_ARM_L2_SYS_PWR_REG,				{ 0x0, 0x0, 0x0} },
	{ EXYNOS5420_KFC_L2_SYS_PWR_REG,			{ 0x0, 0x0, 0x0} },
	{ EXYNOS5_CMU_ACLKSTOP_SYS_PWR_REG,			{ 0x1, 0x0, 0x0} },
	{ EXYNOS5_CMU_SCLKSTOP_SYS_PWR_REG,			{ 0x1, 0x0, 0x1} },
	{ EXYNOS5_CMU_RESET_SYS_PWR_REG,			{ 0x1, 0x1, 0x0} },
	{ EXYNOS5_CMU_ACLKSTOP_SYSMEM_SYS_PWR_REG,		{ 0x1, 0x0, 0x0} },
	{ EXYNOS5_CMU_SCLKSTOP_SYSMEM_SYS_PWR_REG,		{ 0x1, 0x0, 0x1} },
	{ EXYNOS5_CMU_RESET_SYSMEM_SYS_PWR_REG,			{ 0x1, 0x1, 0x0} },
	{ EXYNOS5_DRAM_FREQ_DOWN_SYS_PWR_REG,			{ 0x1, 0x0, 0x1} },
	{ EXYNOS5_DDRPHY_DLLOFF_SYS_PWR_REG,			{ 0x1, 0x1, 0x1} },
	{ EXYNOS5_DDRPHY_DLLLOCK_SYS_PWR_REG,			{ 0x1, 0x0, 0x1} },
	{ EXYNOS5_APLL_SYSCLK_SYS_PWR_REG,			{ 0x1, 0x0, 0x0} },
	{ EXYNOS5_MPLL_SYSCLK_SYS_PWR_REG,			{ 0x1, 0x0, 0x0} },
	{ EXYNOS5_VPLL_SYSCLK_SYS_PWR_REG,			{ 0x1, 0x0, 0x0} },
	{ EXYNOS5_EPLL_SYSCLK_SYS_PWR_REG,			{ 0x1, 0x1, 0x0} },
	{ EXYNOS5_BPLL_SYSCLK_SYS_PWR_REG,			{ 0x1, 0x0, 0x0} },
	{ EXYNOS5_CPLL_SYSCLK_SYS_PWR_REG,			{ 0x1, 0x0, 0x0} },
	{ EXYNOS5420_DPLL_SYSCLK_SYS_PWR_REG,			{ 0x1, 0x0, 0x0} },
	{ EXYNOS5420_IPLL_SYSCLK_SYS_PWR_REG,			{ 0x1, 0x0, 0x0} },
	{ EXYNOS5420_KPLL_SYSCLK_SYS_PWR_REG,			{ 0x1, 0x0, 0x0} },
	{ EXYNOS5_MPLLUSER_SYSCLK_SYS_PWR_REG,			{ 0x1, 0x0, 0x0} },
	{ EXYNOS5_BPLLUSER_SYSCLK_SYS_PWR_REG,			{ 0x1, 0x0, 0x0} },
	{ EXYNOS5420_RPLL_SYSCLK_SYS_PWR_REG,			{ 0x1, 0x0, 0x0} },
	{ EXYNOS5420_SPLL_SYSCLK_SYS_PWR_REG,			{ 0x1, 0x0, 0x0} },
	{ EXYNOS5_TOP_BUS_SYS_PWR_REG,				{ 0x3, 0x0, 0x0} },
	{ EXYNOS5_TOP_RETENTION_SYS_PWR_REG,			{ 0x1, 0x1, 0x1} },
	{ EXYNOS5_TOP_PWR_SYS_PWR_REG,				{ 0x3, 0x3, 0x0} },
	{ EXYNOS5_TOP_BUS_SYSMEM_SYS_PWR_REG,			{ 0x3, 0x0, 0x0} },
	{ EXYNOS5_TOP_RETENTION_SYSMEM_SYS_PWR_REG,		{ 0x1, 0x0, 0x1} },
	{ EXYNOS5_TOP_PWR_SYSMEM_SYS_PWR_REG,			{ 0x3, 0x0, 0x0} },
	{ EXYNOS5_LOGIC_RESET_SYS_PWR_REG,			{ 0x1, 0x1, 0x0} },
	{ EXYNOS5_OSCCLK_GATE_SYS_PWR_REG,			{ 0x1, 0x0, 0x1} },
	{ EXYNOS5_LOGIC_RESET_SYSMEM_SYS_PWR_REG,		{ 0x1, 0x0, 0x0} },
	{ EXYNOS5_OSCCLK_GATE_SYSMEM_SYS_PWR_REG,		{ 0x1, 0x0, 0x0} },
	{ EXYNOS5420_INTRAM_MEM_SYS_PWR_REG,			{ 0x3, 0x0, 0x3} },
	{ EXYNOS5420_INTROM_MEM_SYS_PWR_REG,			{ 0x3, 0x0, 0x3} },
	{ EXYNOS5_PAD_RETENTION_DRAM_SYS_PWR_REG,		{ 0x1, 0x0, 0x0} },
	{ EXYNOS5_PAD_RETENTION_MAU_SYS_PWR_REG,		{ 0x1, 0x1, 0x0} },
	{ EXYNOS5420_PAD_RETENTION_JTAG_SYS_PWR_REG,		{ 0x1, 0x1, 0x0} },
	{ EXYNOS5420_PAD_RETENTION_DRAM_SYS_PWR_REG,		{ 0x1, 0x0, 0x0} },
	{ EXYNOS5420_PAD_RETENTION_UART_SYS_PWR_REG,		{ 0x1, 0x0, 0x0} },
	{ EXYNOS5420_PAD_RETENTION_MMC0_SYS_PWR_REG,		{ 0x1, 0x0, 0x0} },
	{ EXYNOS5420_PAD_RETENTION_MMC1_SYS_PWR_REG,		{ 0x1, 0x0, 0x0} },
	{ EXYNOS5420_PAD_RETENTION_MMC2_SYS_PWR_REG,		{ 0x1, 0x0, 0x0} },
	{ EXYNOS5420_PAD_RETENTION_HSI_SYS_PWR_REG,		{ 0x1, 0x0, 0x0} },
	{ EXYNOS5420_PAD_RETENTION_EBIA_SYS_PWR_REG,		{ 0x1, 0x0, 0x0} },
	{ EXYNOS5420_PAD_RETENTION_EBIB_SYS_PWR_REG,		{ 0x1, 0x0, 0x0} },
	{ EXYNOS5420_PAD_RETENTION_SPI_SYS_PWR_REG,		{ 0x1, 0x0, 0x0} },
	{ EXYNOS5420_PAD_RETENTION_DRAM_COREBLK_SYS_PWR_REG,	{ 0x1, 0x0, 0x0} },
	{ EXYNOS5_PAD_ISOLATION_SYS_PWR_REG,			{ 0x1, 0x1, 0x0} },
	{ EXYNOS5_PAD_ISOLATION_SYSMEM_SYS_PWR_REG,		{ 0x1, 0x0, 0x0} },
	{ EXYNOS5_PAD_ALV_SEL_SYS_PWR_REG,			{ 0x1, 0x0, 0x0} },
	{ EXYNOS5_XUSBXTI_SYS_PWR_REG,				{ 0x1, 0x1, 0x0} },
	{ EXYNOS5_XXTI_SYS_PWR_REG,				{ 0x1, 0x1, 0x0} },
	{ EXYNOS5_EXT_REGULATOR_SYS_PWR_REG,			{ 0x1, 0x1, 0x0} },
	{ EXYNOS5_GPIO_MODE_SYS_PWR_REG,			{ 0x1, 0x0, 0x0} },
	{ EXYNOS5_GPIO_MODE_SYSMEM_SYS_PWR_REG,			{ 0x1, 0x1, 0x0} },
	{ EXYNOS5_GPIO_MODE_MAU_SYS_PWR_REG,			{ 0x1, 0x1, 0x0} },
	{ EXYNOS5_TOP_ASB_RESET_SYS_PWR_REG,			{ 0x1, 0x1, 0x0} },
	{ EXYNOS5_TOP_ASB_ISOLATION_SYS_PWR_REG,		{ 0x1, 0x0, 0x0} },
	{ EXYNOS5_GSCL_SYS_PWR_REG,				{ 0x7, 0x0, 0x0} },
	{ EXYNOS5_ISP_SYS_PWR_REG,				{ 0x7, 0x0, 0x0} },
	{ EXYNOS5_MFC_SYS_PWR_REG,				{ 0x7, 0x0, 0x0} },
	{ EXYNOS5_G3D_SYS_PWR_REG,				{ 0x7, 0x0, 0x0} },
	{ EXYNOS5420_DISP1_SYS_PWR_REG,				{ 0x7, 0x0, 0x0} },
	{ EXYNOS5420_MAU_SYS_PWR_REG,				{ 0x7, 0x7, 0x0} },
	{ EXYNOS5420_G2D_SYS_PWR_REG,				{ 0x7, 0x0, 0x0} },
	{ EXYNOS5420_MSC_SYS_PWR_REG,				{ 0x7, 0x0, 0x0} },
	{ EXYNOS5420_FSYS_SYS_PWR_REG,				{ 0x7, 0x0, 0x0} },
	{ EXYNOS5420_FSYS2_SYS_PWR_REG,				{ 0x7, 0x0, 0x0} },
	{ EXYNOS5420_PSGEN_SYS_PWR_REG,				{ 0x7, 0x0, 0x0} },
	{ EXYNOS5420_PERIC_SYS_PWR_REG,				{ 0x7, 0x0, 0x0} },
	{ EXYNOS5420_WCORE_SYS_PWR_REG,				{ 0x7, 0x0, 0x0} },
	{ EXYNOS5_CMU_CLKSTOP_GSCL_SYS_PWR_REG,			{ 0x0, 0x0, 0x0} },
	{ EXYNOS5_CMU_CLKSTOP_ISP_SYS_PWR_REG,			{ 0x0, 0x0, 0x0} },
	{ EXYNOS5_CMU_CLKSTOP_MFC_SYS_PWR_REG,			{ 0x0, 0x0, 0x0} },
	{ EXYNOS5_CMU_CLKSTOP_G3D_SYS_PWR_REG,			{ 0x0, 0x0, 0x0} },
	{ EXYNOS5420_CMU_CLKSTOP_DISP1_SYS_PWR_REG,		{ 0x0, 0x0, 0x0} },
	{ EXYNOS5420_CMU_CLKSTOP_MAU_SYS_PWR_REG,		{ 0x0, 0x0, 0x0} },
	{ EXYNOS5420_CMU_CLKSTOP_G2D_SYS_PWR_REG,		{ 0x0, 0x0, 0x0} },
	{ EXYNOS5420_CMU_CLKSTOP_MSC_SYS_PWR_REG,		{ 0x0, 0x0, 0x0} },
	{ EXYNOS5420_CMU_CLKSTOP_FSYS_SYS_PWR_REG,		{ 0x0, 0x0, 0x0} },
	{ EXYNOS5420_CMU_CLKSTOP_PSGEN_SYS_PWR_REG,		{ 0x0, 0x0, 0x0} },
	{ EXYNOS5420_CMU_CLKSTOP_PERIC_SYS_PWR_REG,		{ 0x0, 0x0, 0x0} },
	{ EXYNOS5420_CMU_CLKSTOP_WCORE_SYS_PWR_REG,		{ 0x0, 0x0, 0x0} },
	{ EXYNOS5_CMU_SYSCLK_GSCL_SYS_PWR_REG,			{ 0x0, 0x0, 0x0} },
	{ EXYNOS5_CMU_SYSCLK_ISP_SYS_PWR_REG,			{ 0x0, 0x0, 0x0} },
	{ EXYNOS5_CMU_SYSCLK_MFC_SYS_PWR_REG,			{ 0x0, 0x0, 0x0} },
	{ EXYNOS5_CMU_SYSCLK_G3D_SYS_PWR_REG,			{ 0x0, 0x0, 0x0} },
	{ EXYNOS5420_CMU_SYSCLK_DISP1_SYS_PWR_REG,		{ 0x0, 0x0, 0x0} },
	{ EXYNOS5420_CMU_SYSCLK_MAU_SYS_PWR_REG,		{ 0x0, 0x0, 0x0} },
	{ EXYNOS5420_CMU_SYSCLK_G2D_SYS_PWR_REG,		{ 0x0, 0x0, 0x0} },
	{ EXYNOS5420_CMU_SYSCLK_MSC_SYS_PWR_REG,		{ 0x0, 0x0, 0x0} },
	{ EXYNOS5420_CMU_SYSCLK_FSYS_SYS_PWR_REG,		{ 0x0, 0x0, 0x0} },
	{ EXYNOS5420_CMU_SYSCLK_FSYS2_SYS_PWR_REG,		{ 0x0, 0x0, 0x0} },
	{ EXYNOS5420_CMU_SYSCLK_PSGEN_SYS_PWR_REG,		{ 0x0, 0x0, 0x0} },
	{ EXYNOS5420_CMU_SYSCLK_PERIC_SYS_PWR_REG,		{ 0x0, 0x0, 0x0} },
	{ EXYNOS5420_CMU_SYSCLK_WCORE_SYS_PWR_REG,		{ 0x0, 0x0, 0x0} },
	{ EXYNOS5420_CMU_RESET_FSYS2_SYS_PWR_REG,		{ 0x0, 0x0, 0x0} },
	{ EXYNOS5420_CMU_RESET_PSGEN_SYS_PWR_REG,		{ 0x0, 0x0, 0x0} },
	{ EXYNOS5420_CMU_RESET_PERIC_SYS_PWR_REG,		{ 0x0, 0x0, 0x0} },
	{ EXYNOS5420_CMU_RESET_WCORE_SYS_PWR_REG,		{ 0x0, 0x0, 0x0} },
	{ EXYNOS5_CMU_RESET_GSCL_SYS_PWR_REG,			{ 0x0, 0x0, 0x0} },
	{ EXYNOS5_CMU_RESET_ISP_SYS_PWR_REG,			{ 0x0, 0x0, 0x0} },
	{ EXYNOS5_CMU_RESET_MFC_SYS_PWR_REG,			{ 0x0, 0x0, 0x0} },
	{ EXYNOS5_CMU_RESET_G3D_SYS_PWR_REG,			{ 0x0, 0x0, 0x0} },
	{ EXYNOS5420_CMU_RESET_DISP1_SYS_PWR_REG,		{ 0x0, 0x0, 0x0} },
	{ EXYNOS5420_CMU_RESET_MAU_SYS_PWR_REG,			{ 0x0, 0x0, 0x0} },
	{ EXYNOS5420_CMU_RESET_G2D_SYS_PWR_REG,			{ 0x0, 0x0, 0x0} },
	{ EXYNOS5420_CMU_RESET_MSC_SYS_PWR_REG,			{ 0x0, 0x0, 0x0} },
	{ EXYNOS5420_CMU_RESET_FSYS_SYS_PWR_REG,		{ 0x0, 0x0, 0x0} },
	{ PMU_TABLE_END,},
};

static unsigned int const exynos3250_list_feed[] = {
	EXYNOS3_ARM_CORE_OPTION(0),
	EXYNOS3_ARM_CORE_OPTION(1),
	EXYNOS3_ARM_CORE_OPTION(2),
	EXYNOS3_ARM_CORE_OPTION(3),
	EXYNOS3_ARM_COMMON_OPTION,
	EXYNOS3_TOP_PWR_OPTION,
	EXYNOS3_CORE_TOP_PWR_OPTION,
	S5P_CAM_OPTION,
	S5P_MFC_OPTION,
	S5P_G3D_OPTION,
	S5P_LCD0_OPTION,
	S5P_ISP_OPTION,
};

static void exynos3250_powerdown_conf_extra(enum sys_powerdown mode)
{
	unsigned int i;
	unsigned int tmp;

	/* Enable only SC_FEEDBACK */
	for (i = 0; i < ARRAY_SIZE(exynos3250_list_feed); i++) {
		tmp = pmu_raw_readl(exynos3250_list_feed[i]);
		tmp &= ~(EXYNOS3_OPTION_USE_SC_COUNTER);
		tmp |= EXYNOS3_OPTION_USE_SC_FEEDBACK;
		pmu_raw_writel(tmp, exynos3250_list_feed[i]);
	}

	if (mode != SYS_SLEEP)
		return;

	pmu_raw_writel(XUSBXTI_DURATION, EXYNOS3_XUSBXTI_DURATION);
	pmu_raw_writel(XXTI_DURATION, EXYNOS3_XXTI_DURATION);
	pmu_raw_writel(EXT_REGULATOR_DURATION, EXYNOS3_EXT_REGULATOR_DURATION);
	pmu_raw_writel(EXT_REGULATOR_COREBLK_DURATION,
		       EXYNOS3_EXT_REGULATOR_COREBLK_DURATION);
}

static unsigned int const exynos5_list_both_cnt_feed[] = {
	EXYNOS5_ARM_CORE0_OPTION,
	EXYNOS5_ARM_CORE1_OPTION,
	EXYNOS5_ARM_COMMON_OPTION,
	EXYNOS5_GSCL_OPTION,
	EXYNOS5_ISP_OPTION,
	EXYNOS5_MFC_OPTION,
	EXYNOS5_G3D_OPTION,
	EXYNOS5_DISP1_OPTION,
	EXYNOS5_MAU_OPTION,
	EXYNOS5_TOP_PWR_OPTION,
	EXYNOS5_TOP_PWR_SYSMEM_OPTION,
};

static unsigned int const exynos5_list_disable_wfi_wfe[] = {
	EXYNOS5_ARM_CORE1_OPTION,
	EXYNOS5_FSYS_ARM_OPTION,
	EXYNOS5_ISP_ARM_OPTION,
};

static unsigned int const exynos5420_list_disable_pmu_reg[] = {
	EXYNOS5_CMU_CLKSTOP_GSCL_SYS_PWR_REG,
	EXYNOS5_CMU_CLKSTOP_ISP_SYS_PWR_REG,
	EXYNOS5_CMU_CLKSTOP_G3D_SYS_PWR_REG,
	EXYNOS5420_CMU_CLKSTOP_DISP1_SYS_PWR_REG,
	EXYNOS5420_CMU_CLKSTOP_MAU_SYS_PWR_REG,
	EXYNOS5420_CMU_CLKSTOP_G2D_SYS_PWR_REG,
	EXYNOS5420_CMU_CLKSTOP_MSC_SYS_PWR_REG,
	EXYNOS5420_CMU_CLKSTOP_FSYS_SYS_PWR_REG,
	EXYNOS5420_CMU_CLKSTOP_PSGEN_SYS_PWR_REG,
	EXYNOS5420_CMU_CLKSTOP_PERIC_SYS_PWR_REG,
	EXYNOS5420_CMU_CLKSTOP_WCORE_SYS_PWR_REG,
	EXYNOS5_CMU_SYSCLK_GSCL_SYS_PWR_REG,
	EXYNOS5_CMU_SYSCLK_ISP_SYS_PWR_REG,
	EXYNOS5_CMU_SYSCLK_G3D_SYS_PWR_REG,
	EXYNOS5420_CMU_SYSCLK_DISP1_SYS_PWR_REG,
	EXYNOS5420_CMU_SYSCLK_MAU_SYS_PWR_REG,
	EXYNOS5420_CMU_SYSCLK_G2D_SYS_PWR_REG,
	EXYNOS5420_CMU_SYSCLK_MSC_SYS_PWR_REG,
	EXYNOS5420_CMU_SYSCLK_FSYS_SYS_PWR_REG,
	EXYNOS5420_CMU_SYSCLK_FSYS2_SYS_PWR_REG,
	EXYNOS5420_CMU_SYSCLK_PSGEN_SYS_PWR_REG,
	EXYNOS5420_CMU_SYSCLK_PERIC_SYS_PWR_REG,
	EXYNOS5420_CMU_SYSCLK_WCORE_SYS_PWR_REG,
	EXYNOS5420_CMU_RESET_FSYS2_SYS_PWR_REG,
	EXYNOS5420_CMU_RESET_PSGEN_SYS_PWR_REG,
	EXYNOS5420_CMU_RESET_PERIC_SYS_PWR_REG,
	EXYNOS5420_CMU_RESET_WCORE_SYS_PWR_REG,
	EXYNOS5_CMU_RESET_GSCL_SYS_PWR_REG,
	EXYNOS5_CMU_RESET_ISP_SYS_PWR_REG,
	EXYNOS5_CMU_RESET_G3D_SYS_PWR_REG,
	EXYNOS5420_CMU_RESET_DISP1_SYS_PWR_REG,
	EXYNOS5420_CMU_RESET_MAU_SYS_PWR_REG,
	EXYNOS5420_CMU_RESET_G2D_SYS_PWR_REG,
	EXYNOS5420_CMU_RESET_MSC_SYS_PWR_REG,
	EXYNOS5420_CMU_RESET_FSYS_SYS_PWR_REG,
};

static void exynos5_power_off(void)
{
	unsigned int tmp;

	pr_info("Power down.\n");
	tmp = pmu_raw_readl(EXYNOS_PS_HOLD_CONTROL);
	tmp ^= (1 << 8);
	pmu_raw_writel(tmp, EXYNOS_PS_HOLD_CONTROL);

	/* Wait a little so we don't give a false warning below */
	mdelay(100);

	pr_err("Power down failed, please power off system manually.\n");
	while (1)
		;
}

void exynos5420_powerdown_conf(enum sys_powerdown mode)
{
	u32 this_cluster;

	this_cluster = MPIDR_AFFINITY_LEVEL(read_cpuid_mpidr(), 1);

	/*
	 * set the cluster id to IROM register to ensure that we wake
	 * up with the current cluster.
	 */
	pmu_raw_writel(this_cluster, EXYNOS_IROM_DATA2);
}


static void exynos5_powerdown_conf(enum sys_powerdown mode)
{
	unsigned int i;
	unsigned int tmp;

	/*
	 * Enable both SC_FEEDBACK and SC_COUNTER
	 */
	for (i = 0; i < ARRAY_SIZE(exynos5_list_both_cnt_feed); i++) {
		tmp = pmu_raw_readl(exynos5_list_both_cnt_feed[i]);
		tmp |= (EXYNOS5_USE_SC_FEEDBACK |
			EXYNOS5_USE_SC_COUNTER);
		pmu_raw_writel(tmp, exynos5_list_both_cnt_feed[i]);
	}

	/*
	 * SKIP_DEACTIVATE_ACEACP_IN_PWDN_BITFIELD Enable
	 */
	tmp = pmu_raw_readl(EXYNOS5_ARM_COMMON_OPTION);
	tmp |= EXYNOS5_SKIP_DEACTIVATE_ACEACP_IN_PWDN;
	pmu_raw_writel(tmp, EXYNOS5_ARM_COMMON_OPTION);

	/*
	 * Disable WFI/WFE on XXX_OPTION
	 */
<<<<<<< HEAD
	for (i = 0 ; i < ARRAY_SIZE(exynos5_list_disable_wfi_wfe) ; i++) {
=======
	for (i = 0; i < ARRAY_SIZE(exynos5_list_disable_wfi_wfe); i++) {
>>>>>>> 842f7d2c
		tmp = pmu_raw_readl(exynos5_list_disable_wfi_wfe[i]);
		tmp &= ~(EXYNOS5_OPTION_USE_STANDBYWFE |
			 EXYNOS5_OPTION_USE_STANDBYWFI);
		pmu_raw_writel(tmp, exynos5_list_disable_wfi_wfe[i]);
	}
}

void exynos_sys_powerdown_conf(enum sys_powerdown mode)
{
	unsigned int i;

	const struct exynos_pmu_data *pmu_data = pmu_context->pmu_data;

	if (pmu_data->powerdown_conf)
		pmu_data->powerdown_conf(mode);

	if (pmu_data->pmu_config) {
		for (i = 0; (pmu_data->pmu_config[i].offset != PMU_TABLE_END); i++)
			pmu_raw_writel(pmu_data->pmu_config[i].val[mode],
					pmu_data->pmu_config[i].offset);
	}

	if (pmu_data->powerdown_conf_extra)
		pmu_data->powerdown_conf_extra(mode);

	if (pmu_data->pmu_config_extra) {
		for (i = 0; pmu_data->pmu_config_extra[i].offset != PMU_TABLE_END; i++)
			pmu_raw_writel(pmu_data->pmu_config_extra[i].val[mode],
					pmu_data->pmu_config_extra[i].offset);
	}
}

static void exynos3250_pmu_init(void)
{
	unsigned int value;

	/*
	 * To prevent from issuing new bus request form L2 memory system
	 * If core status is power down, should be set '1' to L2 power down
	 */
	value = pmu_raw_readl(EXYNOS3_ARM_COMMON_OPTION);
	value |= EXYNOS3_OPTION_SKIP_DEACTIVATE_ACEACP_IN_PWDN;
	pmu_raw_writel(value, EXYNOS3_ARM_COMMON_OPTION);

	/* Enable USE_STANDBY_WFI for all CORE */
	pmu_raw_writel(S5P_USE_STANDBY_WFI_ALL, S5P_CENTRAL_SEQ_OPTION);

	/*
	 * Set PSHOLD port for output high
	 */
	value = pmu_raw_readl(S5P_PS_HOLD_CONTROL);
	value |= S5P_PS_HOLD_OUTPUT_HIGH;
	pmu_raw_writel(value, S5P_PS_HOLD_CONTROL);

	/*
	 * Enable signal for PSHOLD port
	 */
	value = pmu_raw_readl(S5P_PS_HOLD_CONTROL);
	value |= S5P_PS_HOLD_EN;
	pmu_raw_writel(value, S5P_PS_HOLD_CONTROL);
}

static void exynos5250_pmu_init(void)
{
	unsigned int value;
	/*
	 * When SYS_WDTRESET is set, watchdog timer reset request
	 * is ignored by power management unit.
	 */
	value = pmu_raw_readl(EXYNOS5_AUTO_WDTRESET_DISABLE);
	value &= ~EXYNOS5_SYS_WDTRESET;
	pmu_raw_writel(value, EXYNOS5_AUTO_WDTRESET_DISABLE);

	value = pmu_raw_readl(EXYNOS5_MASK_WDTRESET_REQUEST);
	value &= ~EXYNOS5_SYS_WDTRESET;
	pmu_raw_writel(value, EXYNOS5_MASK_WDTRESET_REQUEST);
}

static void exynos5420_pmu_init(void)
{
	unsigned int value;
	int i;

	/*
	 * Set the CMU_RESET, CMU_SYSCLK and CMU_CLKSTOP registers
	 * for local power blocks to Low initially as per Table 8-4:
	 * "System-Level Power-Down Configuration Registers".
	 */
	for (i = 0; i < ARRAY_SIZE(exynos5420_list_disable_pmu_reg); i++)
		pmu_raw_writel(0, exynos5420_list_disable_pmu_reg[i]);

	/* Enable USE_STANDBY_WFI for all CORE */
	pmu_raw_writel(EXYNOS5420_USE_STANDBY_WFI_ALL, S5P_CENTRAL_SEQ_OPTION);

	value  = pmu_raw_readl(EXYNOS_L2_OPTION(0));
	value &= ~EXYNOS5_USE_RETENTION;
	pmu_raw_writel(value, EXYNOS_L2_OPTION(0));

	value = pmu_raw_readl(EXYNOS_L2_OPTION(1));
	value &= ~EXYNOS5_USE_RETENTION;
	pmu_raw_writel(value, EXYNOS_L2_OPTION(1));

	/*
	 * If L2_COMMON is turned off, clocks related to ATB async
	 * bridge are gated. Thus, when ISP power is gated, LPI
	 * may get stuck.
	 */
	value = pmu_raw_readl(EXYNOS5420_LPI_MASK);
	value |= EXYNOS5420_ATB_ISP_ARM;
	pmu_raw_writel(value, EXYNOS5420_LPI_MASK);

	value  = pmu_raw_readl(EXYNOS5420_LPI_MASK1);
	value |= EXYNOS5420_ATB_KFC;
	pmu_raw_writel(value, EXYNOS5420_LPI_MASK1);

	/* Prevent issue of new bus request from L2 memory */
	value = pmu_raw_readl(EXYNOS5420_ARM_COMMON_OPTION);
	value |= EXYNOS5_SKIP_DEACTIVATE_ACEACP_IN_PWDN;
	pmu_raw_writel(value, EXYNOS5420_ARM_COMMON_OPTION);

	value = pmu_raw_readl(EXYNOS5420_KFC_COMMON_OPTION);
	value |= EXYNOS5_SKIP_DEACTIVATE_ACEACP_IN_PWDN;
	pmu_raw_writel(value, EXYNOS5420_KFC_COMMON_OPTION);

	/* This setting is to reduce suspend/resume time */
	pmu_raw_writel(DUR_WAIT_RESET, EXYNOS5420_LOGIC_RESET_DURATION3);

	/* Serialized CPU wakeup of Eagle */
	pmu_raw_writel(SPREAD_ENABLE, EXYNOS5420_ARM_INTR_SPREAD_ENABLE);

	pmu_raw_writel(SPREAD_USE_STANDWFI,
			EXYNOS5420_ARM_INTR_SPREAD_USE_STANDBYWFI);

	pmu_raw_writel(0x1, EXYNOS5420_UP_SCHEDULER);

	pm_power_off = exynos5_power_off;
	pr_info("EXYNOS5420 PMU initialized\n");
}

static int pmu_restart_notify(struct notifier_block *this,
		unsigned long code, void *unused)
{
	pmu_raw_writel(0x1, EXYNOS_SWRESET);

	return NOTIFY_DONE;
}

static const struct exynos_pmu_data exynos3250_pmu_data = {
	.pmu_config	= exynos3250_pmu_config,
	.pmu_init	= exynos3250_pmu_init,
	.powerdown_conf_extra	= exynos3250_powerdown_conf_extra,
};

static const struct exynos_pmu_data exynos4210_pmu_data = {
	.pmu_config	= exynos4210_pmu_config,
};

static const struct exynos_pmu_data exynos4212_pmu_data = {
	.pmu_config	= exynos4x12_pmu_config,
};

static const struct exynos_pmu_data exynos4412_pmu_data = {
	.pmu_config		= exynos4x12_pmu_config,
	.pmu_config_extra	= exynos4412_pmu_config,
};

static const struct exynos_pmu_data exynos5250_pmu_data = {
	.pmu_config	= exynos5250_pmu_config,
	.pmu_init	= exynos5250_pmu_init,
	.powerdown_conf	= exynos5_powerdown_conf,
};

static struct exynos_pmu_data exynos5420_pmu_data = {
	.pmu_config	= exynos5420_pmu_config,
	.pmu_init	= exynos5420_pmu_init,
	.powerdown_conf	= exynos5420_powerdown_conf,
};

/*
 * PMU platform driver and devicetree bindings.
 */
static const struct of_device_id exynos_pmu_of_device_ids[] = {
	{
		.compatible = "samsung,exynos3250-pmu",
		.data = &exynos3250_pmu_data,
	}, {
		.compatible = "samsung,exynos4210-pmu",
		.data = &exynos4210_pmu_data,
	}, {
		.compatible = "samsung,exynos4212-pmu",
		.data = &exynos4212_pmu_data,
	}, {
		.compatible = "samsung,exynos4412-pmu",
		.data = &exynos4412_pmu_data,
	}, {
		.compatible = "samsung,exynos5250-pmu",
		.data = &exynos5250_pmu_data,
	}, {
		.compatible = "samsung,exynos5420-pmu",
		.data = &exynos5420_pmu_data,
	},
	{ /*sentinel*/ },
};

/*
 * Exynos PMU restart notifier, handles restart functionality
 */
static struct notifier_block pmu_restart_handler = {
	.notifier_call = pmu_restart_notify,
	.priority = 128,
};

static int exynos_pmu_probe(struct platform_device *pdev)
{
	const struct of_device_id *match;
	struct device *dev = &pdev->dev;
	struct resource *res;
	int ret;

	res = platform_get_resource(pdev, IORESOURCE_MEM, 0);
	pmu_base_addr = devm_ioremap_resource(dev, res);
	if (IS_ERR(pmu_base_addr))
		return PTR_ERR(pmu_base_addr);

	pmu_context = devm_kzalloc(&pdev->dev,
			sizeof(struct exynos_pmu_context),
			GFP_KERNEL);
	if (!pmu_context) {
		dev_err(dev, "Cannot allocate memory.\n");
		return -ENOMEM;
	}
	pmu_context->dev = dev;

	match = of_match_node(exynos_pmu_of_device_ids, dev->of_node);

	pmu_context->pmu_data = match->data;

	if (pmu_context->pmu_data->pmu_init)
		pmu_context->pmu_data->pmu_init();

	platform_set_drvdata(pdev, pmu_context);

	ret = register_restart_handler(&pmu_restart_handler);
	if (ret)
		dev_warn(dev, "can't register restart handler err=%d\n", ret);

	dev_dbg(dev, "Exynos PMU Driver probe done\n");
	return 0;
}

static struct platform_driver exynos_pmu_driver = {
	.driver  = {
		.name   = "exynos-pmu",
		.owner	= THIS_MODULE,
		.of_match_table = exynos_pmu_of_device_ids,
	},
	.probe = exynos_pmu_probe,
};

static int __init exynos_pmu_init(void)
{
	return platform_driver_register(&exynos_pmu_driver);

}
postcore_initcall(exynos_pmu_init);<|MERGE_RESOLUTION|>--- conflicted
+++ resolved
@@ -737,11 +737,7 @@
 	/*
 	 * Disable WFI/WFE on XXX_OPTION
 	 */
-<<<<<<< HEAD
-	for (i = 0 ; i < ARRAY_SIZE(exynos5_list_disable_wfi_wfe) ; i++) {
-=======
 	for (i = 0; i < ARRAY_SIZE(exynos5_list_disable_wfi_wfe); i++) {
->>>>>>> 842f7d2c
 		tmp = pmu_raw_readl(exynos5_list_disable_wfi_wfe[i]);
 		tmp &= ~(EXYNOS5_OPTION_USE_STANDBYWFE |
 			 EXYNOS5_OPTION_USE_STANDBYWFI);

/*
 * Copyright 2011 Advanced Micro Devices, Inc.
 *
 * Permission is hereby granted, free of charge, to any person obtaining a
 * copy of this software and associated documentation files (the "Software"),
 * to deal in the Software without restriction, including without limitation
 * the rights to use, copy, modify, merge, publish, distribute, sublicense,
 * and/or sell copies of the Software, and to permit persons to whom the
 * Software is furnished to do so, subject to the following conditions:
 *
 * The above copyright notice and this permission notice shall be included in
 * all copies or substantial portions of the Software.
 *
 * THE SOFTWARE IS PROVIDED "AS IS", WITHOUT WARRANTY OF ANY KIND, EXPRESS OR
 * IMPLIED, INCLUDING BUT NOT LIMITED TO THE WARRANTIES OF MERCHANTABILITY,
 * FITNESS FOR A PARTICULAR PURPOSE AND NONINFRINGEMENT.  IN NO EVENT SHALL
 * THE COPYRIGHT HOLDER(S) OR AUTHOR(S) BE LIABLE FOR ANY CLAIM, DAMAGES OR
 * OTHER LIABILITY, WHETHER IN AN ACTION OF CONTRACT, TORT OR OTHERWISE,
 * ARISING FROM, OUT OF OR IN CONNECTION WITH THE SOFTWARE OR THE USE OR
 * OTHER DEALINGS IN THE SOFTWARE.
 *
 * Authors: Alex Deucher
 */
#ifndef SI_H
#define SI_H

#define TAHITI_RB_BITMAP_WIDTH_PER_SH  2

#define TAHITI_GB_ADDR_CONFIG_GOLDEN        0x12011003
#define VERDE_GB_ADDR_CONFIG_GOLDEN         0x12010002
#define HAINAN_GB_ADDR_CONFIG_GOLDEN        0x02010001

#define SI_MAX_SH_GPRS           256
#define SI_MAX_TEMP_GPRS         16
#define SI_MAX_SH_THREADS        256
#define SI_MAX_SH_STACK_ENTRIES  4096
#define SI_MAX_FRC_EOV_CNT       16384
#define SI_MAX_BACKENDS          8
#define SI_MAX_BACKENDS_MASK     0xFF
#define SI_MAX_BACKENDS_PER_SE_MASK     0x0F
#define SI_MAX_SIMDS             12
#define SI_MAX_SIMDS_MASK        0x0FFF
#define SI_MAX_SIMDS_PER_SE_MASK        0x00FF
#define SI_MAX_PIPES             8
#define SI_MAX_PIPES_MASK        0xFF
#define SI_MAX_PIPES_PER_SIMD_MASK      0x3F
#define SI_MAX_LDS_NUM           0xFFFF
#define SI_MAX_TCC               16
#define SI_MAX_TCC_MASK          0xFFFF

/* SMC IND accessor regs */
#define SMC_IND_INDEX_0                              0x200
#define SMC_IND_DATA_0                               0x204

#define SMC_IND_ACCESS_CNTL                          0x228
#       define AUTO_INCREMENT_IND_0                  (1 << 0)
#define SMC_MESSAGE_0                                0x22c
#define SMC_RESP_0                                   0x230

/* CG IND registers are accessed via SMC indirect space + SMC_CG_IND_START */
#define SMC_CG_IND_START                    0xc0030000
#define SMC_CG_IND_END                      0xc0040000

#define	CG_CGTT_LOCAL_0				0x400
#define	CG_CGTT_LOCAL_1				0x401

/* SMC IND registers */
#define	SMC_SYSCON_RESET_CNTL				0x80000000
#       define RST_REG                                  (1 << 0)
#define	SMC_SYSCON_CLOCK_CNTL_0				0x80000004
#       define CK_DISABLE                               (1 << 0)
#       define CKEN                                     (1 << 24)

#define VGA_HDP_CONTROL  				0x328
#define		VGA_MEMORY_DISABLE				(1 << 4)

#define DCCG_DISP_SLOW_SELECT_REG                       0x4fc
#define		DCCG_DISP1_SLOW_SELECT(x)		((x) << 0)
#define		DCCG_DISP1_SLOW_SELECT_MASK		(7 << 0)
#define		DCCG_DISP1_SLOW_SELECT_SHIFT		0
#define		DCCG_DISP2_SLOW_SELECT(x)		((x) << 4)
#define		DCCG_DISP2_SLOW_SELECT_MASK		(7 << 4)
#define		DCCG_DISP2_SLOW_SELECT_SHIFT		4

#define	CG_SPLL_FUNC_CNTL				0x600
#define		SPLL_RESET				(1 << 0)
#define		SPLL_SLEEP				(1 << 1)
#define		SPLL_BYPASS_EN				(1 << 3)
#define		SPLL_REF_DIV(x)				((x) << 4)
#define		SPLL_REF_DIV_MASK			(0x3f << 4)
#define		SPLL_PDIV_A(x)				((x) << 20)
#define		SPLL_PDIV_A_MASK			(0x7f << 20)
#define		SPLL_PDIV_A_SHIFT			20
#define	CG_SPLL_FUNC_CNTL_2				0x604
#define		SCLK_MUX_SEL(x)				((x) << 0)
#define		SCLK_MUX_SEL_MASK			(0x1ff << 0)
#define	CG_SPLL_FUNC_CNTL_3				0x608
#define		SPLL_FB_DIV(x)				((x) << 0)
#define		SPLL_FB_DIV_MASK			(0x3ffffff << 0)
#define		SPLL_FB_DIV_SHIFT			0
#define		SPLL_DITHEN				(1 << 28)
#define	CG_SPLL_FUNC_CNTL_4				0x60c

#define	SPLL_CNTL_MODE					0x618
#	define SPLL_REFCLK_SEL(x)			((x) << 8)
#	define SPLL_REFCLK_SEL_MASK			0xFF00

#define	CG_SPLL_SPREAD_SPECTRUM				0x620
#define		SSEN					(1 << 0)
#define		CLK_S(x)				((x) << 4)
#define		CLK_S_MASK				(0xfff << 4)
#define		CLK_S_SHIFT				4
#define	CG_SPLL_SPREAD_SPECTRUM_2			0x624
#define		CLK_V(x)				((x) << 0)
#define		CLK_V_MASK				(0x3ffffff << 0)
#define		CLK_V_SHIFT				0

#define	CG_SPLL_AUTOSCALE_CNTL				0x62c
#       define AUTOSCALE_ON_SS_CLEAR                    (1 << 9)

/* discrete uvd clocks */
#define	CG_UPLL_FUNC_CNTL				0x634
#	define UPLL_RESET_MASK				0x00000001
#	define UPLL_SLEEP_MASK				0x00000002
#	define UPLL_BYPASS_EN_MASK			0x00000004
#	define UPLL_CTLREQ_MASK				0x00000008
#	define UPLL_VCO_MODE_MASK			0x00000600
#	define UPLL_REF_DIV_MASK			0x003F0000
#	define UPLL_CTLACK_MASK				0x40000000
#	define UPLL_CTLACK2_MASK			0x80000000
#define	CG_UPLL_FUNC_CNTL_2				0x638
#	define UPLL_PDIV_A(x)				((x) << 0)
#	define UPLL_PDIV_A_MASK				0x0000007F
#	define UPLL_PDIV_B(x)				((x) << 8)
#	define UPLL_PDIV_B_MASK				0x00007F00
#	define VCLK_SRC_SEL(x)				((x) << 20)
#	define VCLK_SRC_SEL_MASK			0x01F00000
#	define DCLK_SRC_SEL(x)				((x) << 25)
#	define DCLK_SRC_SEL_MASK			0x3E000000
#define	CG_UPLL_FUNC_CNTL_3				0x63C
#	define UPLL_FB_DIV(x)				((x) << 0)
#	define UPLL_FB_DIV_MASK				0x01FFFFFF
#define	CG_UPLL_FUNC_CNTL_4                             0x644
#	define UPLL_SPARE_ISPARE9			0x00020000
#define	CG_UPLL_FUNC_CNTL_5				0x648
#	define RESET_ANTI_MUX_MASK			0x00000200
#define	CG_UPLL_SPREAD_SPECTRUM				0x650
#	define SSEN_MASK				0x00000001

#define	MPLL_BYPASSCLK_SEL				0x65c
#	define MPLL_CLKOUT_SEL(x)			((x) << 8)
#	define MPLL_CLKOUT_SEL_MASK			0xFF00

#define CG_CLKPIN_CNTL                                    0x660
#       define XTALIN_DIVIDE                              (1 << 1)
#       define BCLK_AS_XCLK                               (1 << 2)
#define CG_CLKPIN_CNTL_2                                  0x664
#       define FORCE_BIF_REFCLK_EN                        (1 << 3)
#       define MUX_TCLK_TO_XCLK                           (1 << 8)

#define	THM_CLK_CNTL					0x66c
#	define CMON_CLK_SEL(x)				((x) << 0)
#	define CMON_CLK_SEL_MASK			0xFF
#	define TMON_CLK_SEL(x)				((x) << 8)
#	define TMON_CLK_SEL_MASK			0xFF00
#define	MISC_CLK_CNTL					0x670
#	define DEEP_SLEEP_CLK_SEL(x)			((x) << 0)
#	define DEEP_SLEEP_CLK_SEL_MASK			0xFF
#	define ZCLK_SEL(x)				((x) << 8)
#	define ZCLK_SEL_MASK				0xFF00

#define	CG_THERMAL_CTRL					0x700
#define 	DPM_EVENT_SRC(x)			((x) << 0)
#define 	DPM_EVENT_SRC_MASK			(7 << 0)
#define		DIG_THERM_DPM(x)			((x) << 14)
#define		DIG_THERM_DPM_MASK			0x003FC000
#define		DIG_THERM_DPM_SHIFT			14

#define	CG_THERMAL_INT					0x708
#define		DIG_THERM_INTH(x)			((x) << 8)
#define		DIG_THERM_INTH_MASK			0x0000FF00
#define		DIG_THERM_INTH_SHIFT			8
#define		DIG_THERM_INTL(x)			((x) << 16)
#define		DIG_THERM_INTL_MASK			0x00FF0000
#define		DIG_THERM_INTL_SHIFT			16
#define 	THERM_INT_MASK_HIGH			(1 << 24)
#define 	THERM_INT_MASK_LOW			(1 << 25)

#define	CG_MULT_THERMAL_STATUS					0x714
#define		ASIC_MAX_TEMP(x)				((x) << 0)
#define		ASIC_MAX_TEMP_MASK				0x000001ff
#define		ASIC_MAX_TEMP_SHIFT				0
#define		CTF_TEMP(x)					((x) << 9)
#define		CTF_TEMP_MASK					0x0003fe00
#define		CTF_TEMP_SHIFT					9

#define GENERAL_PWRMGT                                  0x780
#       define GLOBAL_PWRMGT_EN                         (1 << 0)
#       define STATIC_PM_EN                             (1 << 1)
#       define THERMAL_PROTECTION_DIS                   (1 << 2)
#       define THERMAL_PROTECTION_TYPE                  (1 << 3)
#       define SW_SMIO_INDEX(x)                         ((x) << 6)
#       define SW_SMIO_INDEX_MASK                       (1 << 6)
#       define SW_SMIO_INDEX_SHIFT                      6
#       define VOLT_PWRMGT_EN                           (1 << 10)
#       define DYN_SPREAD_SPECTRUM_EN                   (1 << 23)
#define CG_TPC                                            0x784
#define SCLK_PWRMGT_CNTL                                  0x788
#       define SCLK_PWRMGT_OFF                            (1 << 0)
#       define SCLK_LOW_D1                                (1 << 1)
#       define FIR_RESET                                  (1 << 4)
#       define FIR_FORCE_TREND_SEL                        (1 << 5)
#       define FIR_TREND_MODE                             (1 << 6)
#       define DYN_GFX_CLK_OFF_EN                         (1 << 7)
#       define GFX_CLK_FORCE_ON                           (1 << 8)
#       define GFX_CLK_REQUEST_OFF                        (1 << 9)
#       define GFX_CLK_FORCE_OFF                          (1 << 10)
#       define GFX_CLK_OFF_ACPI_D1                        (1 << 11)
#       define GFX_CLK_OFF_ACPI_D2                        (1 << 12)
#       define GFX_CLK_OFF_ACPI_D3                        (1 << 13)
#       define DYN_LIGHT_SLEEP_EN                         (1 << 14)

#define TARGET_AND_CURRENT_PROFILE_INDEX                  0x798
#       define CURRENT_STATE_INDEX_MASK                   (0xf << 4)
#       define CURRENT_STATE_INDEX_SHIFT                  4

#define CG_FTV                                            0x7bc

#define CG_FFCT_0                                         0x7c0
#       define UTC_0(x)                                   ((x) << 0)
#       define UTC_0_MASK                                 (0x3ff << 0)
#       define DTC_0(x)                                   ((x) << 10)
#       define DTC_0_MASK                                 (0x3ff << 10)

#define CG_BSP                                          0x7fc
#       define BSP(x)					((x) << 0)
#       define BSP_MASK					(0xffff << 0)
#       define BSU(x)					((x) << 16)
#       define BSU_MASK					(0xf << 16)
#define CG_AT                                           0x800
#       define CG_R(x)					((x) << 0)
#       define CG_R_MASK				(0xffff << 0)
#       define CG_L(x)					((x) << 16)
#       define CG_L_MASK				(0xffff << 16)

#define CG_GIT                                          0x804
#       define CG_GICST(x)                              ((x) << 0)
#       define CG_GICST_MASK                            (0xffff << 0)
#       define CG_GIPOT(x)                              ((x) << 16)
#       define CG_GIPOT_MASK                            (0xffff << 16)

#define CG_SSP                                            0x80c
#       define SST(x)                                     ((x) << 0)
#       define SST_MASK                                   (0xffff << 0)
#       define SSTU(x)                                    ((x) << 16)
#       define SSTU_MASK                                  (0xf << 16)

#define CG_DISPLAY_GAP_CNTL                               0x828
#       define DISP1_GAP(x)                               ((x) << 0)
#       define DISP1_GAP_MASK                             (3 << 0)
#       define DISP2_GAP(x)                               ((x) << 2)
#       define DISP2_GAP_MASK                             (3 << 2)
#       define VBI_TIMER_COUNT(x)                         ((x) << 4)
#       define VBI_TIMER_COUNT_MASK                       (0x3fff << 4)
#       define VBI_TIMER_UNIT(x)                          ((x) << 20)
#       define VBI_TIMER_UNIT_MASK                        (7 << 20)
#       define DISP1_GAP_MCHG(x)                          ((x) << 24)
#       define DISP1_GAP_MCHG_MASK                        (3 << 24)
#       define DISP2_GAP_MCHG(x)                          ((x) << 26)
#       define DISP2_GAP_MCHG_MASK                        (3 << 26)

#define	CG_ULV_CONTROL					0x878
#define	CG_ULV_PARAMETER				0x87c

#define	SMC_SCRATCH0					0x884

#define	CG_CAC_CTRL					0x8b8
#	define CAC_WINDOW(x)				((x) << 0)
#	define CAC_WINDOW_MASK				0x00ffffff

#define DMIF_ADDR_CONFIG  				0xBD4

#define DMIF_ADDR_CALC  				0xC00

#define	PIPE0_DMIF_BUFFER_CONTROL			  0x0ca0
#       define DMIF_BUFFERS_ALLOCATED(x)                  ((x) << 0)
#       define DMIF_BUFFERS_ALLOCATED_COMPLETED           (1 << 4)

#define	SRBM_STATUS				        0xE50
#define		GRBM_RQ_PENDING 			(1 << 5)
#define		VMC_BUSY 				(1 << 8)
#define		MCB_BUSY 				(1 << 9)
#define		MCB_NON_DISPLAY_BUSY 			(1 << 10)
#define		MCC_BUSY 				(1 << 11)
#define		MCD_BUSY 				(1 << 12)
#define		SEM_BUSY 				(1 << 14)
#define		IH_BUSY 				(1 << 17)

#define	SRBM_SOFT_RESET				        0x0E60
#define		SOFT_RESET_BIF				(1 << 1)
#define		SOFT_RESET_DC				(1 << 5)
#define		SOFT_RESET_DMA1				(1 << 6)
#define		SOFT_RESET_GRBM				(1 << 8)
#define		SOFT_RESET_HDP				(1 << 9)
#define		SOFT_RESET_IH				(1 << 10)
#define		SOFT_RESET_MC				(1 << 11)
#define		SOFT_RESET_ROM				(1 << 14)
#define		SOFT_RESET_SEM				(1 << 15)
#define		SOFT_RESET_VMC				(1 << 17)
#define		SOFT_RESET_DMA				(1 << 20)
#define		SOFT_RESET_TST				(1 << 21)
#define		SOFT_RESET_REGBB			(1 << 22)
#define		SOFT_RESET_ORB				(1 << 23)

#define	CC_SYS_RB_BACKEND_DISABLE			0xe80
#define	GC_USER_SYS_RB_BACKEND_DISABLE			0xe84

#define	SRBM_STATUS2				        0x0EC4
#define		DMA_BUSY 				(1 << 5)
#define		DMA1_BUSY 				(1 << 6)

#define VM_L2_CNTL					0x1400
#define		ENABLE_L2_CACHE					(1 << 0)
#define		ENABLE_L2_FRAGMENT_PROCESSING			(1 << 1)
#define		L2_CACHE_PTE_ENDIAN_SWAP_MODE(x)		((x) << 2)
#define		L2_CACHE_PDE_ENDIAN_SWAP_MODE(x)		((x) << 4)
#define		ENABLE_L2_PTE_CACHE_LRU_UPDATE_BY_WRITE		(1 << 9)
#define		ENABLE_L2_PDE0_CACHE_LRU_UPDATE_BY_WRITE	(1 << 10)
#define		EFFECTIVE_L2_QUEUE_SIZE(x)			(((x) & 7) << 15)
#define		CONTEXT1_IDENTITY_ACCESS_MODE(x)		(((x) & 3) << 19)
#define VM_L2_CNTL2					0x1404
#define		INVALIDATE_ALL_L1_TLBS				(1 << 0)
#define		INVALIDATE_L2_CACHE				(1 << 1)
#define		INVALIDATE_CACHE_MODE(x)			((x) << 26)
#define			INVALIDATE_PTE_AND_PDE_CACHES		0
#define			INVALIDATE_ONLY_PTE_CACHES		1
#define			INVALIDATE_ONLY_PDE_CACHES		2
#define VM_L2_CNTL3					0x1408
#define		BANK_SELECT(x)					((x) << 0)
#define		L2_CACHE_UPDATE_MODE(x)				((x) << 6)
#define		L2_CACHE_BIGK_FRAGMENT_SIZE(x)			((x) << 15)
#define		L2_CACHE_BIGK_ASSOCIATIVITY			(1 << 20)
#define	VM_L2_STATUS					0x140C
#define		L2_BUSY						(1 << 0)
#define VM_CONTEXT0_CNTL				0x1410
#define		ENABLE_CONTEXT					(1 << 0)
#define		PAGE_TABLE_DEPTH(x)				(((x) & 3) << 1)
#define		RANGE_PROTECTION_FAULT_ENABLE_INTERRUPT		(1 << 3)
#define		RANGE_PROTECTION_FAULT_ENABLE_DEFAULT		(1 << 4)
#define		DUMMY_PAGE_PROTECTION_FAULT_ENABLE_INTERRUPT	(1 << 6)
#define		DUMMY_PAGE_PROTECTION_FAULT_ENABLE_DEFAULT	(1 << 7)
#define		PDE0_PROTECTION_FAULT_ENABLE_INTERRUPT		(1 << 9)
#define		PDE0_PROTECTION_FAULT_ENABLE_DEFAULT		(1 << 10)
#define		VALID_PROTECTION_FAULT_ENABLE_INTERRUPT		(1 << 12)
#define		VALID_PROTECTION_FAULT_ENABLE_DEFAULT		(1 << 13)
#define		READ_PROTECTION_FAULT_ENABLE_INTERRUPT		(1 << 15)
#define		READ_PROTECTION_FAULT_ENABLE_DEFAULT		(1 << 16)
#define		WRITE_PROTECTION_FAULT_ENABLE_INTERRUPT		(1 << 18)
#define		WRITE_PROTECTION_FAULT_ENABLE_DEFAULT		(1 << 19)
#define VM_CONTEXT1_CNTL				0x1414
#define VM_CONTEXT0_CNTL2				0x1430
#define VM_CONTEXT1_CNTL2				0x1434
#define	VM_CONTEXT8_PAGE_TABLE_BASE_ADDR		0x1438
#define	VM_CONTEXT9_PAGE_TABLE_BASE_ADDR		0x143c
#define	VM_CONTEXT10_PAGE_TABLE_BASE_ADDR		0x1440
#define	VM_CONTEXT11_PAGE_TABLE_BASE_ADDR		0x1444
#define	VM_CONTEXT12_PAGE_TABLE_BASE_ADDR		0x1448
#define	VM_CONTEXT13_PAGE_TABLE_BASE_ADDR		0x144c
#define	VM_CONTEXT14_PAGE_TABLE_BASE_ADDR		0x1450
#define	VM_CONTEXT15_PAGE_TABLE_BASE_ADDR		0x1454

#define	VM_CONTEXT1_PROTECTION_FAULT_ADDR		0x14FC
#define	VM_CONTEXT1_PROTECTION_FAULT_STATUS		0x14DC
#define		PROTECTIONS_MASK			(0xf << 0)
#define		PROTECTIONS_SHIFT			0
		/* bit 0: range
		 * bit 1: pde0
		 * bit 2: valid
		 * bit 3: read
		 * bit 4: write
		 */
#define		MEMORY_CLIENT_ID_MASK			(0xff << 12)
#define		MEMORY_CLIENT_ID_SHIFT			12
#define		MEMORY_CLIENT_RW_MASK			(1 << 24)
#define		MEMORY_CLIENT_RW_SHIFT			24
#define		FAULT_VMID_MASK				(0xf << 25)
#define		FAULT_VMID_SHIFT			25

#define VM_INVALIDATE_REQUEST				0x1478
#define VM_INVALIDATE_RESPONSE				0x147c

#define VM_CONTEXT0_PROTECTION_FAULT_DEFAULT_ADDR	0x1518
#define VM_CONTEXT1_PROTECTION_FAULT_DEFAULT_ADDR	0x151c

#define	VM_CONTEXT0_PAGE_TABLE_BASE_ADDR		0x153c
#define	VM_CONTEXT1_PAGE_TABLE_BASE_ADDR		0x1540
#define	VM_CONTEXT2_PAGE_TABLE_BASE_ADDR		0x1544
#define	VM_CONTEXT3_PAGE_TABLE_BASE_ADDR		0x1548
#define	VM_CONTEXT4_PAGE_TABLE_BASE_ADDR		0x154c
#define	VM_CONTEXT5_PAGE_TABLE_BASE_ADDR		0x1550
#define	VM_CONTEXT6_PAGE_TABLE_BASE_ADDR		0x1554
#define	VM_CONTEXT7_PAGE_TABLE_BASE_ADDR		0x1558
#define	VM_CONTEXT0_PAGE_TABLE_START_ADDR		0x155c
#define	VM_CONTEXT1_PAGE_TABLE_START_ADDR		0x1560

#define	VM_CONTEXT0_PAGE_TABLE_END_ADDR			0x157C
#define	VM_CONTEXT1_PAGE_TABLE_END_ADDR			0x1580

#define VM_L2_CG           				0x15c0
#define		MC_CG_ENABLE				(1 << 18)
#define		MC_LS_ENABLE				(1 << 19)

#define MC_SHARED_CHMAP						0x2004
#define		NOOFCHAN_SHIFT					12
#define		NOOFCHAN_MASK					0x0000f000
#define MC_SHARED_CHREMAP					0x2008

#define	MC_VM_FB_LOCATION				0x2024
#define	MC_VM_AGP_TOP					0x2028
#define	MC_VM_AGP_BOT					0x202C
#define	MC_VM_AGP_BASE					0x2030
#define	MC_VM_SYSTEM_APERTURE_LOW_ADDR			0x2034
#define	MC_VM_SYSTEM_APERTURE_HIGH_ADDR			0x2038
#define	MC_VM_SYSTEM_APERTURE_DEFAULT_ADDR		0x203C

#define	MC_VM_MX_L1_TLB_CNTL				0x2064
#define		ENABLE_L1_TLB					(1 << 0)
#define		ENABLE_L1_FRAGMENT_PROCESSING			(1 << 1)
#define		SYSTEM_ACCESS_MODE_PA_ONLY			(0 << 3)
#define		SYSTEM_ACCESS_MODE_USE_SYS_MAP			(1 << 3)
#define		SYSTEM_ACCESS_MODE_IN_SYS			(2 << 3)
#define		SYSTEM_ACCESS_MODE_NOT_IN_SYS			(3 << 3)
#define		SYSTEM_APERTURE_UNMAPPED_ACCESS_PASS_THRU	(0 << 5)
#define		ENABLE_ADVANCED_DRIVER_MODEL			(1 << 6)

#define MC_SHARED_BLACKOUT_CNTL           		0x20ac

#define MC_HUB_MISC_HUB_CG           			0x20b8
#define MC_HUB_MISC_VM_CG           			0x20bc

#define MC_HUB_MISC_SIP_CG           			0x20c0

#define MC_XPB_CLK_GAT           			0x2478

#define MC_CITF_MISC_RD_CG           			0x2648
#define MC_CITF_MISC_WR_CG           			0x264c
#define MC_CITF_MISC_VM_CG           			0x2650

#define	MC_ARB_RAMCFG					0x2760
#define		NOOFBANK_SHIFT					0
#define		NOOFBANK_MASK					0x00000003
#define		NOOFRANK_SHIFT					2
#define		NOOFRANK_MASK					0x00000004
#define		NOOFROWS_SHIFT					3
#define		NOOFROWS_MASK					0x00000038
#define		NOOFCOLS_SHIFT					6
#define		NOOFCOLS_MASK					0x000000C0
#define		CHANSIZE_SHIFT					8
#define		CHANSIZE_MASK					0x00000100
#define		CHANSIZE_OVERRIDE				(1 << 11)
#define		NOOFGROUPS_SHIFT				12
#define		NOOFGROUPS_MASK					0x00001000

#define	MC_ARB_DRAM_TIMING				0x2774
#define	MC_ARB_DRAM_TIMING2				0x2778

#define MC_ARB_BURST_TIME                               0x2808
#define		STATE0(x)				((x) << 0)
#define		STATE0_MASK				(0x1f << 0)
#define		STATE0_SHIFT				0
#define		STATE1(x)				((x) << 5)
#define		STATE1_MASK				(0x1f << 5)
#define		STATE1_SHIFT				5
#define		STATE2(x)				((x) << 10)
#define		STATE2_MASK				(0x1f << 10)
#define		STATE2_SHIFT				10
#define		STATE3(x)				((x) << 15)
#define		STATE3_MASK				(0x1f << 15)
#define		STATE3_SHIFT				15

#define	MC_SEQ_TRAIN_WAKEUP_CNTL			0x28e8
#define		TRAIN_DONE_D0      			(1 << 30)
#define		TRAIN_DONE_D1      			(1 << 31)

#define MC_SEQ_SUP_CNTL           			0x28c8
#define		RUN_MASK      				(1 << 0)
#define MC_SEQ_SUP_PGM           			0x28cc
#define MC_PMG_AUTO_CMD           			0x28d0

#define MC_IO_PAD_CNTL_D0           			0x29d0
#define		MEM_FALL_OUT_CMD      			(1 << 8)

#define MC_SEQ_RAS_TIMING                               0x28a0
#define MC_SEQ_CAS_TIMING                               0x28a4
#define MC_SEQ_MISC_TIMING                              0x28a8
#define MC_SEQ_MISC_TIMING2                             0x28ac
#define MC_SEQ_PMG_TIMING                               0x28b0
#define MC_SEQ_RD_CTL_D0                                0x28b4
#define MC_SEQ_RD_CTL_D1                                0x28b8
#define MC_SEQ_WR_CTL_D0                                0x28bc
#define MC_SEQ_WR_CTL_D1                                0x28c0

#define MC_SEQ_MISC0           				0x2a00
#define 	MC_SEQ_MISC0_VEN_ID_SHIFT               8
#define 	MC_SEQ_MISC0_VEN_ID_MASK                0x00000f00
#define 	MC_SEQ_MISC0_VEN_ID_VALUE               3
#define 	MC_SEQ_MISC0_REV_ID_SHIFT               12
#define 	MC_SEQ_MISC0_REV_ID_MASK                0x0000f000
#define 	MC_SEQ_MISC0_REV_ID_VALUE               1
#define 	MC_SEQ_MISC0_GDDR5_SHIFT                28
#define 	MC_SEQ_MISC0_GDDR5_MASK                 0xf0000000
#define 	MC_SEQ_MISC0_GDDR5_VALUE                5
#define MC_SEQ_MISC1                                    0x2a04
#define MC_SEQ_RESERVE_M                                0x2a08
#define MC_PMG_CMD_EMRS                                 0x2a0c

#define MC_SEQ_IO_DEBUG_INDEX           		0x2a44
#define MC_SEQ_IO_DEBUG_DATA           			0x2a48

#define MC_SEQ_MISC5                                    0x2a54
#define MC_SEQ_MISC6                                    0x2a58

#define MC_SEQ_MISC7                                    0x2a64

#define MC_SEQ_RAS_TIMING_LP                            0x2a6c
#define MC_SEQ_CAS_TIMING_LP                            0x2a70
#define MC_SEQ_MISC_TIMING_LP                           0x2a74
#define MC_SEQ_MISC_TIMING2_LP                          0x2a78
#define MC_SEQ_WR_CTL_D0_LP                             0x2a7c
#define MC_SEQ_WR_CTL_D1_LP                             0x2a80
#define MC_SEQ_PMG_CMD_EMRS_LP                          0x2a84
#define MC_SEQ_PMG_CMD_MRS_LP                           0x2a88

#define MC_PMG_CMD_MRS                                  0x2aac

#define MC_SEQ_RD_CTL_D0_LP                             0x2b1c
#define MC_SEQ_RD_CTL_D1_LP                             0x2b20

#define MC_PMG_CMD_MRS1                                 0x2b44
#define MC_SEQ_PMG_CMD_MRS1_LP                          0x2b48
#define MC_SEQ_PMG_TIMING_LP                            0x2b4c

#define MC_SEQ_WR_CTL_2                                 0x2b54
#define MC_SEQ_WR_CTL_2_LP                              0x2b58
#define MC_PMG_CMD_MRS2                                 0x2b5c
#define MC_SEQ_PMG_CMD_MRS2_LP                          0x2b60

#define	MCLK_PWRMGT_CNTL				0x2ba0
#       define DLL_SPEED(x)				((x) << 0)
#       define DLL_SPEED_MASK				(0x1f << 0)
#       define DLL_READY                                (1 << 6)
#       define MC_INT_CNTL                              (1 << 7)
#       define MRDCK0_PDNB                              (1 << 8)
#       define MRDCK1_PDNB                              (1 << 9)
#       define MRDCK0_RESET                             (1 << 16)
#       define MRDCK1_RESET                             (1 << 17)
#       define DLL_READY_READ                           (1 << 24)
#define	DLL_CNTL					0x2ba4
#       define MRDCK0_BYPASS                            (1 << 24)
#       define MRDCK1_BYPASS                            (1 << 25)

#define	MPLL_FUNC_CNTL					0x2bb4
#define		BWCTRL(x)				((x) << 20)
#define		BWCTRL_MASK				(0xff << 20)
#define	MPLL_FUNC_CNTL_1				0x2bb8
#define		VCO_MODE(x)				((x) << 0)
#define		VCO_MODE_MASK				(3 << 0)
#define		CLKFRAC(x)				((x) << 4)
#define		CLKFRAC_MASK				(0xfff << 4)
#define		CLKF(x)					((x) << 16)
#define		CLKF_MASK				(0xfff << 16)
#define	MPLL_FUNC_CNTL_2				0x2bbc
#define	MPLL_AD_FUNC_CNTL				0x2bc0
#define		YCLK_POST_DIV(x)			((x) << 0)
#define		YCLK_POST_DIV_MASK			(7 << 0)
#define	MPLL_DQ_FUNC_CNTL				0x2bc4
#define		YCLK_SEL(x)				((x) << 4)
#define		YCLK_SEL_MASK				(1 << 4)

#define	MPLL_SS1					0x2bcc
#define		CLKV(x)					((x) << 0)
#define		CLKV_MASK				(0x3ffffff << 0)
#define	MPLL_SS2					0x2bd0
#define		CLKS(x)					((x) << 0)
#define		CLKS_MASK				(0xfff << 0)

#define	HDP_HOST_PATH_CNTL				0x2C00
#define 	CLOCK_GATING_DIS			(1 << 23)
#define	HDP_NONSURFACE_BASE				0x2C04
#define	HDP_NONSURFACE_INFO				0x2C08
#define	HDP_NONSURFACE_SIZE				0x2C0C

#define HDP_ADDR_CONFIG  				0x2F48
#define HDP_MISC_CNTL					0x2F4C
#define 	HDP_FLUSH_INVALIDATE_CACHE			(1 << 0)
#define HDP_MEM_POWER_LS				0x2F50
#define 	HDP_LS_ENABLE				(1 << 0)

#define ATC_MISC_CG           				0x3350

#define IH_RB_CNTL                                        0x3e00
#       define IH_RB_ENABLE                               (1 << 0)
#       define IH_IB_SIZE(x)                              ((x) << 1) /* log2 */
#       define IH_RB_FULL_DRAIN_ENABLE                    (1 << 6)
#       define IH_WPTR_WRITEBACK_ENABLE                   (1 << 8)
#       define IH_WPTR_WRITEBACK_TIMER(x)                 ((x) << 9) /* log2 */
#       define IH_WPTR_OVERFLOW_ENABLE                    (1 << 16)
#       define IH_WPTR_OVERFLOW_CLEAR                     (1 << 31)
#define IH_RB_BASE                                        0x3e04
#define IH_RB_RPTR                                        0x3e08
#define IH_RB_WPTR                                        0x3e0c
#       define RB_OVERFLOW                                (1 << 0)
#       define WPTR_OFFSET_MASK                           0x3fffc
#define IH_RB_WPTR_ADDR_HI                                0x3e10
#define IH_RB_WPTR_ADDR_LO                                0x3e14
#define IH_CNTL                                           0x3e18
#       define ENABLE_INTR                                (1 << 0)
#       define IH_MC_SWAP(x)                              ((x) << 1)
#       define IH_MC_SWAP_NONE                            0
#       define IH_MC_SWAP_16BIT                           1
#       define IH_MC_SWAP_32BIT                           2
#       define IH_MC_SWAP_64BIT                           3
#       define RPTR_REARM                                 (1 << 4)
#       define MC_WRREQ_CREDIT(x)                         ((x) << 15)
#       define MC_WR_CLEAN_CNT(x)                         ((x) << 20)
#       define MC_VMID(x)                                 ((x) << 25)

#define	CONFIG_MEMSIZE					0x5428

#define INTERRUPT_CNTL                                    0x5468
#       define IH_DUMMY_RD_OVERRIDE                       (1 << 0)
#       define IH_DUMMY_RD_EN                             (1 << 1)
#       define IH_REQ_NONSNOOP_EN                         (1 << 3)
#       define GEN_IH_INT_EN                              (1 << 8)
#define INTERRUPT_CNTL2                                   0x546c

#define HDP_MEM_COHERENCY_FLUSH_CNTL			0x5480

#define	BIF_FB_EN						0x5490
#define		FB_READ_EN					(1 << 0)
#define		FB_WRITE_EN					(1 << 1)

#define HDP_REG_COHERENCY_FLUSH_CNTL			0x54A0

/* DCE6 ELD audio interface */
#define AZ_F0_CODEC_ENDPOINT_INDEX                       0x5E00
#       define AZ_ENDPOINT_REG_INDEX(x)                  (((x) & 0xff) << 0)
#       define AZ_ENDPOINT_REG_WRITE_EN                  (1 << 8)
#define AZ_F0_CODEC_ENDPOINT_DATA                        0x5E04

#define AZ_F0_CODEC_PIN_CONTROL_CHANNEL_SPEAKER          0x25
#define		SPEAKER_ALLOCATION(x)			(((x) & 0x7f) << 0)
#define		SPEAKER_ALLOCATION_MASK			(0x7f << 0)
#define		SPEAKER_ALLOCATION_SHIFT		0
#define		HDMI_CONNECTION				(1 << 16)
#define		DP_CONNECTION				(1 << 17)

#define AZ_F0_CODEC_PIN_CONTROL_AUDIO_DESCRIPTOR0        0x28 /* LPCM */
#define AZ_F0_CODEC_PIN_CONTROL_AUDIO_DESCRIPTOR1        0x29 /* AC3 */
#define AZ_F0_CODEC_PIN_CONTROL_AUDIO_DESCRIPTOR2        0x2A /* MPEG1 */
#define AZ_F0_CODEC_PIN_CONTROL_AUDIO_DESCRIPTOR3        0x2B /* MP3 */
#define AZ_F0_CODEC_PIN_CONTROL_AUDIO_DESCRIPTOR4        0x2C /* MPEG2 */
#define AZ_F0_CODEC_PIN_CONTROL_AUDIO_DESCRIPTOR5        0x2D /* AAC */
#define AZ_F0_CODEC_PIN_CONTROL_AUDIO_DESCRIPTOR6        0x2E /* DTS */
#define AZ_F0_CODEC_PIN_CONTROL_AUDIO_DESCRIPTOR7        0x2F /* ATRAC */
#define AZ_F0_CODEC_PIN_CONTROL_AUDIO_DESCRIPTOR8        0x30 /* one bit audio - leave at 0 (default) */
#define AZ_F0_CODEC_PIN_CONTROL_AUDIO_DESCRIPTOR9        0x31 /* Dolby Digital */
#define AZ_F0_CODEC_PIN_CONTROL_AUDIO_DESCRIPTOR10       0x32 /* DTS-HD */
#define AZ_F0_CODEC_PIN_CONTROL_AUDIO_DESCRIPTOR11       0x33 /* MAT-MLP */
#define AZ_F0_CODEC_PIN_CONTROL_AUDIO_DESCRIPTOR12       0x34 /* DTS */
#define AZ_F0_CODEC_PIN_CONTROL_AUDIO_DESCRIPTOR13       0x35 /* WMA Pro */
#       define MAX_CHANNELS(x)                            (((x) & 0x7) << 0)
/* max channels minus one.  7 = 8 channels */
#       define SUPPORTED_FREQUENCIES(x)                   (((x) & 0xff) << 8)
#       define DESCRIPTOR_BYTE_2(x)                       (((x) & 0xff) << 16)
#       define SUPPORTED_FREQUENCIES_STEREO(x)            (((x) & 0xff) << 24) /* LPCM only */
/* SUPPORTED_FREQUENCIES, SUPPORTED_FREQUENCIES_STEREO
 * bit0 = 32 kHz
 * bit1 = 44.1 kHz
 * bit2 = 48 kHz
 * bit3 = 88.2 kHz
 * bit4 = 96 kHz
 * bit5 = 176.4 kHz
 * bit6 = 192 kHz
 */
<<<<<<< HEAD
=======

#define AZ_F0_CODEC_PIN_CONTROL_RESPONSE_LIPSYNC         0x37
#       define VIDEO_LIPSYNC(x)                           (((x) & 0xff) << 0)
#       define AUDIO_LIPSYNC(x)                           (((x) & 0xff) << 8)
/* VIDEO_LIPSYNC, AUDIO_LIPSYNC
 * 0   = invalid
 * x   = legal delay value
 * 255 = sync not supported
 */
#define AZ_F0_CODEC_PIN_CONTROL_RESPONSE_HBR             0x38
#       define HBR_CAPABLE                                (1 << 0) /* enabled by default */

#define AZ_F0_CODEC_PIN_CONTROL_SINK_INFO0               0x3a
#       define MANUFACTURER_ID(x)                        (((x) & 0xffff) << 0)
#       define PRODUCT_ID(x)                             (((x) & 0xffff) << 16)
#define AZ_F0_CODEC_PIN_CONTROL_SINK_INFO1               0x3b
#       define SINK_DESCRIPTION_LEN(x)                   (((x) & 0xff) << 0)
#define AZ_F0_CODEC_PIN_CONTROL_SINK_INFO2               0x3c
#       define PORT_ID0(x)                               (((x) & 0xffffffff) << 0)
#define AZ_F0_CODEC_PIN_CONTROL_SINK_INFO3               0x3d
#       define PORT_ID1(x)                               (((x) & 0xffffffff) << 0)
#define AZ_F0_CODEC_PIN_CONTROL_SINK_INFO4               0x3e
#       define DESCRIPTION0(x)                           (((x) & 0xff) << 0)
#       define DESCRIPTION1(x)                           (((x) & 0xff) << 8)
#       define DESCRIPTION2(x)                           (((x) & 0xff) << 16)
#       define DESCRIPTION3(x)                           (((x) & 0xff) << 24)
#define AZ_F0_CODEC_PIN_CONTROL_SINK_INFO5               0x3f
#       define DESCRIPTION4(x)                           (((x) & 0xff) << 0)
#       define DESCRIPTION5(x)                           (((x) & 0xff) << 8)
#       define DESCRIPTION6(x)                           (((x) & 0xff) << 16)
#       define DESCRIPTION7(x)                           (((x) & 0xff) << 24)
#define AZ_F0_CODEC_PIN_CONTROL_SINK_INFO6               0x40
#       define DESCRIPTION8(x)                           (((x) & 0xff) << 0)
#       define DESCRIPTION9(x)                           (((x) & 0xff) << 8)
#       define DESCRIPTION10(x)                          (((x) & 0xff) << 16)
#       define DESCRIPTION11(x)                          (((x) & 0xff) << 24)
#define AZ_F0_CODEC_PIN_CONTROL_SINK_INFO7               0x41
#       define DESCRIPTION12(x)                          (((x) & 0xff) << 0)
#       define DESCRIPTION13(x)                          (((x) & 0xff) << 8)
#       define DESCRIPTION14(x)                          (((x) & 0xff) << 16)
#       define DESCRIPTION15(x)                          (((x) & 0xff) << 24)
#define AZ_F0_CODEC_PIN_CONTROL_SINK_INFO8               0x42
#       define DESCRIPTION16(x)                          (((x) & 0xff) << 0)
#       define DESCRIPTION17(x)                          (((x) & 0xff) << 8)

>>>>>>> d8ec26d7
#define AZ_F0_CODEC_PIN_CONTROL_HOTPLUG_CONTROL          0x54
#       define AUDIO_ENABLED                             (1 << 31)

#define AZ_F0_CODEC_PIN_CONTROL_RESPONSE_CONFIGURATION_DEFAULT  0x56
#define		PORT_CONNECTIVITY_MASK				(3 << 30)
#define		PORT_CONNECTIVITY_SHIFT				30

#define	DC_LB_MEMORY_SPLIT					0x6b0c
#define		DC_LB_MEMORY_CONFIG(x)				((x) << 20)

#define	PRIORITY_A_CNT						0x6b18
#define		PRIORITY_MARK_MASK				0x7fff
#define		PRIORITY_OFF					(1 << 16)
#define		PRIORITY_ALWAYS_ON				(1 << 20)
#define	PRIORITY_B_CNT						0x6b1c

#define	DPG_PIPE_ARBITRATION_CONTROL3				0x6cc8
#       define LATENCY_WATERMARK_MASK(x)			((x) << 16)
#define	DPG_PIPE_LATENCY_CONTROL				0x6ccc
#       define LATENCY_LOW_WATERMARK(x)				((x) << 0)
#       define LATENCY_HIGH_WATERMARK(x)			((x) << 16)

/* 0x6bb8, 0x77b8, 0x103b8, 0x10fb8, 0x11bb8, 0x127b8 */
#define VLINE_STATUS                                    0x6bb8
#       define VLINE_OCCURRED                           (1 << 0)
#       define VLINE_ACK                                (1 << 4)
#       define VLINE_STAT                               (1 << 12)
#       define VLINE_INTERRUPT                          (1 << 16)
#       define VLINE_INTERRUPT_TYPE                     (1 << 17)
/* 0x6bbc, 0x77bc, 0x103bc, 0x10fbc, 0x11bbc, 0x127bc */
#define VBLANK_STATUS                                   0x6bbc
#       define VBLANK_OCCURRED                          (1 << 0)
#       define VBLANK_ACK                               (1 << 4)
#       define VBLANK_STAT                              (1 << 12)
#       define VBLANK_INTERRUPT                         (1 << 16)
#       define VBLANK_INTERRUPT_TYPE                    (1 << 17)

/* 0x6b40, 0x7740, 0x10340, 0x10f40, 0x11b40, 0x12740 */
#define INT_MASK                                        0x6b40
#       define VBLANK_INT_MASK                          (1 << 0)
#       define VLINE_INT_MASK                           (1 << 4)

#define DISP_INTERRUPT_STATUS                           0x60f4
#       define LB_D1_VLINE_INTERRUPT                    (1 << 2)
#       define LB_D1_VBLANK_INTERRUPT                   (1 << 3)
#       define DC_HPD1_INTERRUPT                        (1 << 17)
#       define DC_HPD1_RX_INTERRUPT                     (1 << 18)
#       define DACA_AUTODETECT_INTERRUPT                (1 << 22)
#       define DACB_AUTODETECT_INTERRUPT                (1 << 23)
#       define DC_I2C_SW_DONE_INTERRUPT                 (1 << 24)
#       define DC_I2C_HW_DONE_INTERRUPT                 (1 << 25)
#define DISP_INTERRUPT_STATUS_CONTINUE                  0x60f8
#       define LB_D2_VLINE_INTERRUPT                    (1 << 2)
#       define LB_D2_VBLANK_INTERRUPT                   (1 << 3)
#       define DC_HPD2_INTERRUPT                        (1 << 17)
#       define DC_HPD2_RX_INTERRUPT                     (1 << 18)
#       define DISP_TIMER_INTERRUPT                     (1 << 24)
#define DISP_INTERRUPT_STATUS_CONTINUE2                 0x60fc
#       define LB_D3_VLINE_INTERRUPT                    (1 << 2)
#       define LB_D3_VBLANK_INTERRUPT                   (1 << 3)
#       define DC_HPD3_INTERRUPT                        (1 << 17)
#       define DC_HPD3_RX_INTERRUPT                     (1 << 18)
#define DISP_INTERRUPT_STATUS_CONTINUE3                 0x6100
#       define LB_D4_VLINE_INTERRUPT                    (1 << 2)
#       define LB_D4_VBLANK_INTERRUPT                   (1 << 3)
#       define DC_HPD4_INTERRUPT                        (1 << 17)
#       define DC_HPD4_RX_INTERRUPT                     (1 << 18)
#define DISP_INTERRUPT_STATUS_CONTINUE4                 0x614c
#       define LB_D5_VLINE_INTERRUPT                    (1 << 2)
#       define LB_D5_VBLANK_INTERRUPT                   (1 << 3)
#       define DC_HPD5_INTERRUPT                        (1 << 17)
#       define DC_HPD5_RX_INTERRUPT                     (1 << 18)
#define DISP_INTERRUPT_STATUS_CONTINUE5                 0x6150
#       define LB_D6_VLINE_INTERRUPT                    (1 << 2)
#       define LB_D6_VBLANK_INTERRUPT                   (1 << 3)
#       define DC_HPD6_INTERRUPT                        (1 << 17)
#       define DC_HPD6_RX_INTERRUPT                     (1 << 18)

/* 0x6858, 0x7458, 0x10058, 0x10c58, 0x11858, 0x12458 */
#define GRPH_INT_STATUS                                 0x6858
#       define GRPH_PFLIP_INT_OCCURRED                  (1 << 0)
#       define GRPH_PFLIP_INT_CLEAR                     (1 << 8)
/* 0x685c, 0x745c, 0x1005c, 0x10c5c, 0x1185c, 0x1245c */
#define	GRPH_INT_CONTROL			        0x685c
#       define GRPH_PFLIP_INT_MASK                      (1 << 0)
#       define GRPH_PFLIP_INT_TYPE                      (1 << 8)

#define	DACA_AUTODETECT_INT_CONTROL			0x66c8

#define DC_HPD1_INT_STATUS                              0x601c
#define DC_HPD2_INT_STATUS                              0x6028
#define DC_HPD3_INT_STATUS                              0x6034
#define DC_HPD4_INT_STATUS                              0x6040
#define DC_HPD5_INT_STATUS                              0x604c
#define DC_HPD6_INT_STATUS                              0x6058
#       define DC_HPDx_INT_STATUS                       (1 << 0)
#       define DC_HPDx_SENSE                            (1 << 1)
#       define DC_HPDx_RX_INT_STATUS                    (1 << 8)

#define DC_HPD1_INT_CONTROL                             0x6020
#define DC_HPD2_INT_CONTROL                             0x602c
#define DC_HPD3_INT_CONTROL                             0x6038
#define DC_HPD4_INT_CONTROL                             0x6044
#define DC_HPD5_INT_CONTROL                             0x6050
#define DC_HPD6_INT_CONTROL                             0x605c
#       define DC_HPDx_INT_ACK                          (1 << 0)
#       define DC_HPDx_INT_POLARITY                     (1 << 8)
#       define DC_HPDx_INT_EN                           (1 << 16)
#       define DC_HPDx_RX_INT_ACK                       (1 << 20)
#       define DC_HPDx_RX_INT_EN                        (1 << 24)

#define DC_HPD1_CONTROL                                   0x6024
#define DC_HPD2_CONTROL                                   0x6030
#define DC_HPD3_CONTROL                                   0x603c
#define DC_HPD4_CONTROL                                   0x6048
#define DC_HPD5_CONTROL                                   0x6054
#define DC_HPD6_CONTROL                                   0x6060
#       define DC_HPDx_CONNECTION_TIMER(x)                ((x) << 0)
#       define DC_HPDx_RX_INT_TIMER(x)                    ((x) << 16)
#       define DC_HPDx_EN                                 (1 << 28)

#define DPG_PIPE_STUTTER_CONTROL                          0x6cd4
#       define STUTTER_ENABLE                             (1 << 0)

/* 0x6e98, 0x7a98, 0x10698, 0x11298, 0x11e98, 0x12a98 */
#define CRTC_STATUS_FRAME_COUNT                         0x6e98

#define AFMT_AUDIO_SRC_CONTROL                          0x713c
#define		AFMT_AUDIO_SRC_SELECT(x)		(((x) & 7) << 0)
/* AFMT_AUDIO_SRC_SELECT
 * 0 = stream0
 * 1 = stream1
 * 2 = stream2
 * 3 = stream3
 * 4 = stream4
 * 5 = stream5
 */

#define	GRBM_CNTL					0x8000
#define		GRBM_READ_TIMEOUT(x)				((x) << 0)

#define	GRBM_STATUS2					0x8008
#define		RLC_RQ_PENDING 					(1 << 0)
#define		RLC_BUSY 					(1 << 8)
#define		TC_BUSY 					(1 << 9)

#define	GRBM_STATUS					0x8010
#define		CMDFIFO_AVAIL_MASK				0x0000000F
#define		RING2_RQ_PENDING				(1 << 4)
#define		SRBM_RQ_PENDING					(1 << 5)
#define		RING1_RQ_PENDING				(1 << 6)
#define		CF_RQ_PENDING					(1 << 7)
#define		PF_RQ_PENDING					(1 << 8)
#define		GDS_DMA_RQ_PENDING				(1 << 9)
#define		GRBM_EE_BUSY					(1 << 10)
#define		DB_CLEAN					(1 << 12)
#define		CB_CLEAN					(1 << 13)
#define		TA_BUSY 					(1 << 14)
#define		GDS_BUSY 					(1 << 15)
#define		VGT_BUSY					(1 << 17)
#define		IA_BUSY_NO_DMA					(1 << 18)
#define		IA_BUSY						(1 << 19)
#define		SX_BUSY 					(1 << 20)
#define		SPI_BUSY					(1 << 22)
#define		BCI_BUSY					(1 << 23)
#define		SC_BUSY 					(1 << 24)
#define		PA_BUSY 					(1 << 25)
#define		DB_BUSY 					(1 << 26)
#define		CP_COHERENCY_BUSY      				(1 << 28)
#define		CP_BUSY 					(1 << 29)
#define		CB_BUSY 					(1 << 30)
#define		GUI_ACTIVE					(1 << 31)
#define	GRBM_STATUS_SE0					0x8014
#define	GRBM_STATUS_SE1					0x8018
#define		SE_DB_CLEAN					(1 << 1)
#define		SE_CB_CLEAN					(1 << 2)
#define		SE_BCI_BUSY					(1 << 22)
#define		SE_VGT_BUSY					(1 << 23)
#define		SE_PA_BUSY					(1 << 24)
#define		SE_TA_BUSY					(1 << 25)
#define		SE_SX_BUSY					(1 << 26)
#define		SE_SPI_BUSY					(1 << 27)
#define		SE_SC_BUSY					(1 << 29)
#define		SE_DB_BUSY					(1 << 30)
#define		SE_CB_BUSY					(1 << 31)

#define	GRBM_SOFT_RESET					0x8020
#define		SOFT_RESET_CP					(1 << 0)
#define		SOFT_RESET_CB					(1 << 1)
#define		SOFT_RESET_RLC					(1 << 2)
#define		SOFT_RESET_DB					(1 << 3)
#define		SOFT_RESET_GDS					(1 << 4)
#define		SOFT_RESET_PA					(1 << 5)
#define		SOFT_RESET_SC					(1 << 6)
#define		SOFT_RESET_BCI					(1 << 7)
#define		SOFT_RESET_SPI					(1 << 8)
#define		SOFT_RESET_SX					(1 << 10)
#define		SOFT_RESET_TC					(1 << 11)
#define		SOFT_RESET_TA					(1 << 12)
#define		SOFT_RESET_VGT					(1 << 14)
#define		SOFT_RESET_IA					(1 << 15)

#define GRBM_GFX_INDEX          			0x802C
#define		INSTANCE_INDEX(x)			((x) << 0)
#define		SH_INDEX(x)     			((x) << 8)
#define		SE_INDEX(x)     			((x) << 16)
#define		SH_BROADCAST_WRITES      		(1 << 29)
#define		INSTANCE_BROADCAST_WRITES      		(1 << 30)
#define		SE_BROADCAST_WRITES      		(1 << 31)

#define GRBM_INT_CNTL                                   0x8060
#       define RDERR_INT_ENABLE                         (1 << 0)
#       define GUI_IDLE_INT_ENABLE                      (1 << 19)

#define	CP_STRMOUT_CNTL					0x84FC
#define	SCRATCH_REG0					0x8500
#define	SCRATCH_REG1					0x8504
#define	SCRATCH_REG2					0x8508
#define	SCRATCH_REG3					0x850C
#define	SCRATCH_REG4					0x8510
#define	SCRATCH_REG5					0x8514
#define	SCRATCH_REG6					0x8518
#define	SCRATCH_REG7					0x851C

#define	SCRATCH_UMSK					0x8540
#define	SCRATCH_ADDR					0x8544

#define	CP_SEM_WAIT_TIMER				0x85BC

#define	CP_SEM_INCOMPLETE_TIMER_CNTL			0x85C8

#define CP_ME_CNTL					0x86D8
#define		CP_CE_HALT					(1 << 24)
#define		CP_PFP_HALT					(1 << 26)
#define		CP_ME_HALT					(1 << 28)

#define	CP_COHER_CNTL2					0x85E8

#define	CP_RB2_RPTR					0x86f8
#define	CP_RB1_RPTR					0x86fc
#define	CP_RB0_RPTR					0x8700
#define	CP_RB_WPTR_DELAY				0x8704

#define	CP_QUEUE_THRESHOLDS				0x8760
#define		ROQ_IB1_START(x)				((x) << 0)
#define		ROQ_IB2_START(x)				((x) << 8)
#define CP_MEQ_THRESHOLDS				0x8764
#define		MEQ1_START(x)				((x) << 0)
#define		MEQ2_START(x)				((x) << 8)

#define	CP_PERFMON_CNTL					0x87FC

#define	VGT_VTX_VECT_EJECT_REG				0x88B0

#define	VGT_CACHE_INVALIDATION				0x88C4
#define		CACHE_INVALIDATION(x)				((x) << 0)
#define			VC_ONLY						0
#define			TC_ONLY						1
#define			VC_AND_TC					2
#define		AUTO_INVLD_EN(x)				((x) << 6)
#define			NO_AUTO						0
#define			ES_AUTO						1
#define			GS_AUTO						2
#define			ES_AND_GS_AUTO					3
#define	VGT_ESGS_RING_SIZE				0x88C8
#define	VGT_GSVS_RING_SIZE				0x88CC

#define	VGT_GS_VERTEX_REUSE				0x88D4

#define	VGT_PRIMITIVE_TYPE				0x8958
#define	VGT_INDEX_TYPE					0x895C

#define	VGT_NUM_INDICES					0x8970
#define	VGT_NUM_INSTANCES				0x8974

#define	VGT_TF_RING_SIZE				0x8988

#define	VGT_HS_OFFCHIP_PARAM				0x89B0

#define	VGT_TF_MEMORY_BASE				0x89B8

#define CC_GC_SHADER_ARRAY_CONFIG			0x89bc
#define		INACTIVE_CUS_MASK			0xFFFF0000
#define		INACTIVE_CUS_SHIFT			16
#define GC_USER_SHADER_ARRAY_CONFIG			0x89c0

#define	PA_CL_ENHANCE					0x8A14
#define		CLIP_VTX_REORDER_ENA				(1 << 0)
#define		NUM_CLIP_SEQ(x)					((x) << 1)

#define	PA_SU_LINE_STIPPLE_VALUE			0x8A60

#define	PA_SC_LINE_STIPPLE_STATE			0x8B10

#define	PA_SC_FORCE_EOV_MAX_CNTS			0x8B24
#define		FORCE_EOV_MAX_CLK_CNT(x)			((x) << 0)
#define		FORCE_EOV_MAX_REZ_CNT(x)			((x) << 16)

#define	PA_SC_FIFO_SIZE					0x8BCC
#define		SC_FRONTEND_PRIM_FIFO_SIZE(x)			((x) << 0)
#define		SC_BACKEND_PRIM_FIFO_SIZE(x)			((x) << 6)
#define		SC_HIZ_TILE_FIFO_SIZE(x)			((x) << 15)
#define		SC_EARLYZ_TILE_FIFO_SIZE(x)			((x) << 23)

#define	PA_SC_ENHANCE					0x8BF0

#define	SQ_CONFIG					0x8C00

#define	SQC_CACHES					0x8C08

#define SQ_POWER_THROTTLE                               0x8e58
#define		MIN_POWER(x)				((x) << 0)
#define		MIN_POWER_MASK				(0x3fff << 0)
#define		MIN_POWER_SHIFT				0
#define		MAX_POWER(x)				((x) << 16)
#define		MAX_POWER_MASK				(0x3fff << 16)
#define		MAX_POWER_SHIFT				0
#define SQ_POWER_THROTTLE2                              0x8e5c
#define		MAX_POWER_DELTA(x)			((x) << 0)
#define		MAX_POWER_DELTA_MASK			(0x3fff << 0)
#define		MAX_POWER_DELTA_SHIFT			0
#define		STI_SIZE(x)				((x) << 16)
#define		STI_SIZE_MASK				(0x3ff << 16)
#define		STI_SIZE_SHIFT				16
#define		LTI_RATIO(x)				((x) << 27)
#define		LTI_RATIO_MASK				(0xf << 27)
#define		LTI_RATIO_SHIFT				27

#define	SX_DEBUG_1					0x9060

#define	SPI_STATIC_THREAD_MGMT_1			0x90E0
#define	SPI_STATIC_THREAD_MGMT_2			0x90E4
#define	SPI_STATIC_THREAD_MGMT_3			0x90E8
#define	SPI_PS_MAX_WAVE_ID				0x90EC

#define	SPI_CONFIG_CNTL					0x9100

#define	SPI_CONFIG_CNTL_1				0x913C
#define		VTX_DONE_DELAY(x)				((x) << 0)
#define		INTERP_ONE_PRIM_PER_ROW				(1 << 4)

#define	CGTS_TCC_DISABLE				0x9148
#define	CGTS_USER_TCC_DISABLE				0x914C
#define		TCC_DISABLE_MASK				0xFFFF0000
#define		TCC_DISABLE_SHIFT				16
#define	CGTS_SM_CTRL_REG				0x9150
#define		OVERRIDE				(1 << 21)
#define		LS_OVERRIDE				(1 << 22)

#define	SPI_LB_CU_MASK					0x9354

#define	TA_CNTL_AUX					0x9508

#define CC_RB_BACKEND_DISABLE				0x98F4
#define		BACKEND_DISABLE(x)     			((x) << 16)
#define GB_ADDR_CONFIG  				0x98F8
#define		NUM_PIPES(x)				((x) << 0)
#define		NUM_PIPES_MASK				0x00000007
#define		NUM_PIPES_SHIFT				0
#define		PIPE_INTERLEAVE_SIZE(x)			((x) << 4)
#define		PIPE_INTERLEAVE_SIZE_MASK		0x00000070
#define		PIPE_INTERLEAVE_SIZE_SHIFT		4
#define		NUM_SHADER_ENGINES(x)			((x) << 12)
#define		NUM_SHADER_ENGINES_MASK			0x00003000
#define		NUM_SHADER_ENGINES_SHIFT		12
#define		SHADER_ENGINE_TILE_SIZE(x)     		((x) << 16)
#define		SHADER_ENGINE_TILE_SIZE_MASK		0x00070000
#define		SHADER_ENGINE_TILE_SIZE_SHIFT		16
#define		NUM_GPUS(x)     			((x) << 20)
#define		NUM_GPUS_MASK				0x00700000
#define		NUM_GPUS_SHIFT				20
#define		MULTI_GPU_TILE_SIZE(x)     		((x) << 24)
#define		MULTI_GPU_TILE_SIZE_MASK		0x03000000
#define		MULTI_GPU_TILE_SIZE_SHIFT		24
#define		ROW_SIZE(x)             		((x) << 28)
#define		ROW_SIZE_MASK				0x30000000
#define		ROW_SIZE_SHIFT				28

#define	GB_TILE_MODE0					0x9910
#       define MICRO_TILE_MODE(x)				((x) << 0)
#              define	ADDR_SURF_DISPLAY_MICRO_TILING		0
#              define	ADDR_SURF_THIN_MICRO_TILING		1
#              define	ADDR_SURF_DEPTH_MICRO_TILING		2
#       define ARRAY_MODE(x)					((x) << 2)
#              define	ARRAY_LINEAR_GENERAL			0
#              define	ARRAY_LINEAR_ALIGNED			1
#              define	ARRAY_1D_TILED_THIN1			2
#              define	ARRAY_2D_TILED_THIN1			4
#       define PIPE_CONFIG(x)					((x) << 6)
#              define	ADDR_SURF_P2				0
#              define	ADDR_SURF_P4_8x16			4
#              define	ADDR_SURF_P4_16x16			5
#              define	ADDR_SURF_P4_16x32			6
#              define	ADDR_SURF_P4_32x32			7
#              define	ADDR_SURF_P8_16x16_8x16			8
#              define	ADDR_SURF_P8_16x32_8x16			9
#              define	ADDR_SURF_P8_32x32_8x16			10
#              define	ADDR_SURF_P8_16x32_16x16		11
#              define	ADDR_SURF_P8_32x32_16x16		12
#              define	ADDR_SURF_P8_32x32_16x32		13
#              define	ADDR_SURF_P8_32x64_32x32		14
#       define TILE_SPLIT(x)					((x) << 11)
#              define	ADDR_SURF_TILE_SPLIT_64B		0
#              define	ADDR_SURF_TILE_SPLIT_128B		1
#              define	ADDR_SURF_TILE_SPLIT_256B		2
#              define	ADDR_SURF_TILE_SPLIT_512B		3
#              define	ADDR_SURF_TILE_SPLIT_1KB		4
#              define	ADDR_SURF_TILE_SPLIT_2KB		5
#              define	ADDR_SURF_TILE_SPLIT_4KB		6
#       define BANK_WIDTH(x)					((x) << 14)
#              define	ADDR_SURF_BANK_WIDTH_1			0
#              define	ADDR_SURF_BANK_WIDTH_2			1
#              define	ADDR_SURF_BANK_WIDTH_4			2
#              define	ADDR_SURF_BANK_WIDTH_8			3
#       define BANK_HEIGHT(x)					((x) << 16)
#              define	ADDR_SURF_BANK_HEIGHT_1			0
#              define	ADDR_SURF_BANK_HEIGHT_2			1
#              define	ADDR_SURF_BANK_HEIGHT_4			2
#              define	ADDR_SURF_BANK_HEIGHT_8			3
#       define MACRO_TILE_ASPECT(x)				((x) << 18)
#              define	ADDR_SURF_MACRO_ASPECT_1		0
#              define	ADDR_SURF_MACRO_ASPECT_2		1
#              define	ADDR_SURF_MACRO_ASPECT_4		2
#              define	ADDR_SURF_MACRO_ASPECT_8		3
#       define NUM_BANKS(x)					((x) << 20)
#              define	ADDR_SURF_2_BANK			0
#              define	ADDR_SURF_4_BANK			1
#              define	ADDR_SURF_8_BANK			2
#              define	ADDR_SURF_16_BANK			3

#define	CB_PERFCOUNTER0_SELECT0				0x9a20
#define	CB_PERFCOUNTER0_SELECT1				0x9a24
#define	CB_PERFCOUNTER1_SELECT0				0x9a28
#define	CB_PERFCOUNTER1_SELECT1				0x9a2c
#define	CB_PERFCOUNTER2_SELECT0				0x9a30
#define	CB_PERFCOUNTER2_SELECT1				0x9a34
#define	CB_PERFCOUNTER3_SELECT0				0x9a38
#define	CB_PERFCOUNTER3_SELECT1				0x9a3c

#define	CB_CGTT_SCLK_CTRL				0x9a60

#define	GC_USER_RB_BACKEND_DISABLE			0x9B7C
#define		BACKEND_DISABLE_MASK			0x00FF0000
#define		BACKEND_DISABLE_SHIFT			16

#define	TCP_CHAN_STEER_LO				0xac0c
#define	TCP_CHAN_STEER_HI				0xac10

#define	CP_RB0_BASE					0xC100
#define	CP_RB0_CNTL					0xC104
#define		RB_BUFSZ(x)					((x) << 0)
#define		RB_BLKSZ(x)					((x) << 8)
#define		BUF_SWAP_32BIT					(2 << 16)
#define		RB_NO_UPDATE					(1 << 27)
#define		RB_RPTR_WR_ENA					(1 << 31)

#define	CP_RB0_RPTR_ADDR				0xC10C
#define	CP_RB0_RPTR_ADDR_HI				0xC110
#define	CP_RB0_WPTR					0xC114

#define	CP_PFP_UCODE_ADDR				0xC150
#define	CP_PFP_UCODE_DATA				0xC154
#define	CP_ME_RAM_RADDR					0xC158
#define	CP_ME_RAM_WADDR					0xC15C
#define	CP_ME_RAM_DATA					0xC160

#define	CP_CE_UCODE_ADDR				0xC168
#define	CP_CE_UCODE_DATA				0xC16C

#define	CP_RB1_BASE					0xC180
#define	CP_RB1_CNTL					0xC184
#define	CP_RB1_RPTR_ADDR				0xC188
#define	CP_RB1_RPTR_ADDR_HI				0xC18C
#define	CP_RB1_WPTR					0xC190
#define	CP_RB2_BASE					0xC194
#define	CP_RB2_CNTL					0xC198
#define	CP_RB2_RPTR_ADDR				0xC19C
#define	CP_RB2_RPTR_ADDR_HI				0xC1A0
#define	CP_RB2_WPTR					0xC1A4
#define CP_INT_CNTL_RING0                               0xC1A8
#define CP_INT_CNTL_RING1                               0xC1AC
#define CP_INT_CNTL_RING2                               0xC1B0
#       define CNTX_BUSY_INT_ENABLE                     (1 << 19)
#       define CNTX_EMPTY_INT_ENABLE                    (1 << 20)
#       define WAIT_MEM_SEM_INT_ENABLE                  (1 << 21)
#       define TIME_STAMP_INT_ENABLE                    (1 << 26)
#       define CP_RINGID2_INT_ENABLE                    (1 << 29)
#       define CP_RINGID1_INT_ENABLE                    (1 << 30)
#       define CP_RINGID0_INT_ENABLE                    (1 << 31)
#define CP_INT_STATUS_RING0                             0xC1B4
#define CP_INT_STATUS_RING1                             0xC1B8
#define CP_INT_STATUS_RING2                             0xC1BC
#       define WAIT_MEM_SEM_INT_STAT                    (1 << 21)
#       define TIME_STAMP_INT_STAT                      (1 << 26)
#       define CP_RINGID2_INT_STAT                      (1 << 29)
#       define CP_RINGID1_INT_STAT                      (1 << 30)
#       define CP_RINGID0_INT_STAT                      (1 << 31)

#define	CP_MEM_SLP_CNTL					0xC1E4
#       define CP_MEM_LS_EN                             (1 << 0)

#define	CP_DEBUG					0xC1FC

#define RLC_CNTL                                          0xC300
#       define RLC_ENABLE                                 (1 << 0)
#define RLC_RL_BASE                                       0xC304
#define RLC_RL_SIZE                                       0xC308
#define RLC_LB_CNTL                                       0xC30C
#       define LOAD_BALANCE_ENABLE                        (1 << 0)
#define RLC_SAVE_AND_RESTORE_BASE                         0xC310
#define RLC_LB_CNTR_MAX                                   0xC314
#define RLC_LB_CNTR_INIT                                  0xC318

#define RLC_CLEAR_STATE_RESTORE_BASE                      0xC320

#define RLC_UCODE_ADDR                                    0xC32C
#define RLC_UCODE_DATA                                    0xC330

#define RLC_GPU_CLOCK_COUNT_LSB                           0xC338
#define RLC_GPU_CLOCK_COUNT_MSB                           0xC33C
#define RLC_CAPTURE_GPU_CLOCK_COUNT                       0xC340
#define RLC_MC_CNTL                                       0xC344
#define RLC_UCODE_CNTL                                    0xC348
#define RLC_STAT                                          0xC34C
#       define RLC_BUSY_STATUS                            (1 << 0)
#       define GFX_POWER_STATUS                           (1 << 1)
#       define GFX_CLOCK_STATUS                           (1 << 2)
#       define GFX_LS_STATUS                              (1 << 3)

#define	RLC_PG_CNTL					0xC35C
#	define GFX_PG_ENABLE				(1 << 0)
#	define GFX_PG_SRC				(1 << 1)

#define	RLC_CGTT_MGCG_OVERRIDE				0xC400
#define	RLC_CGCG_CGLS_CTRL				0xC404
#	define CGCG_EN					(1 << 0)
#	define CGLS_EN					(1 << 1)

#define	RLC_TTOP_D					0xC414
#	define RLC_PUD(x)				((x) << 0)
#	define RLC_PUD_MASK				(0xff << 0)
#	define RLC_PDD(x)				((x) << 8)
#	define RLC_PDD_MASK				(0xff << 8)
#	define RLC_TTPD(x)				((x) << 16)
#	define RLC_TTPD_MASK				(0xff << 16)
#	define RLC_MSD(x)				((x) << 24)
#	define RLC_MSD_MASK				(0xff << 24)

#define RLC_LB_INIT_CU_MASK                               0xC41C

#define	RLC_PG_AO_CU_MASK				0xC42C
#define	RLC_MAX_PG_CU					0xC430
#	define MAX_PU_CU(x)				((x) << 0)
#	define MAX_PU_CU_MASK				(0xff << 0)
#define	RLC_AUTO_PG_CTRL				0xC434
#	define AUTO_PG_EN				(1 << 0)
#	define GRBM_REG_SGIT(x)				((x) << 3)
#	define GRBM_REG_SGIT_MASK			(0xffff << 3)
#	define PG_AFTER_GRBM_REG_ST(x)			((x) << 19)
#	define PG_AFTER_GRBM_REG_ST_MASK		(0x1fff << 19)

#define RLC_SERDES_WR_MASTER_MASK_0                       0xC454
#define RLC_SERDES_WR_MASTER_MASK_1                       0xC458
#define RLC_SERDES_WR_CTRL                                0xC45C

#define RLC_SERDES_MASTER_BUSY_0                          0xC464
#define RLC_SERDES_MASTER_BUSY_1                          0xC468

#define RLC_GCPM_GENERAL_3                                0xC478

#define	DB_RENDER_CONTROL				0x28000

#define DB_DEPTH_INFO                                   0x2803c

#define PA_SC_RASTER_CONFIG                             0x28350
#       define RASTER_CONFIG_RB_MAP_0                   0
#       define RASTER_CONFIG_RB_MAP_1                   1
#       define RASTER_CONFIG_RB_MAP_2                   2
#       define RASTER_CONFIG_RB_MAP_3                   3

#define VGT_EVENT_INITIATOR                             0x28a90
#       define SAMPLE_STREAMOUTSTATS1                   (1 << 0)
#       define SAMPLE_STREAMOUTSTATS2                   (2 << 0)
#       define SAMPLE_STREAMOUTSTATS3                   (3 << 0)
#       define CACHE_FLUSH_TS                           (4 << 0)
#       define CACHE_FLUSH                              (6 << 0)
#       define CS_PARTIAL_FLUSH                         (7 << 0)
#       define VGT_STREAMOUT_RESET                      (10 << 0)
#       define END_OF_PIPE_INCR_DE                      (11 << 0)
#       define END_OF_PIPE_IB_END                       (12 << 0)
#       define RST_PIX_CNT                              (13 << 0)
#       define VS_PARTIAL_FLUSH                         (15 << 0)
#       define PS_PARTIAL_FLUSH                         (16 << 0)
#       define CACHE_FLUSH_AND_INV_TS_EVENT             (20 << 0)
#       define ZPASS_DONE                               (21 << 0)
#       define CACHE_FLUSH_AND_INV_EVENT                (22 << 0)
#       define PERFCOUNTER_START                        (23 << 0)
#       define PERFCOUNTER_STOP                         (24 << 0)
#       define PIPELINESTAT_START                       (25 << 0)
#       define PIPELINESTAT_STOP                        (26 << 0)
#       define PERFCOUNTER_SAMPLE                       (27 << 0)
#       define SAMPLE_PIPELINESTAT                      (30 << 0)
#       define SAMPLE_STREAMOUTSTATS                    (32 << 0)
#       define RESET_VTX_CNT                            (33 << 0)
#       define VGT_FLUSH                                (36 << 0)
#       define BOTTOM_OF_PIPE_TS                        (40 << 0)
#       define DB_CACHE_FLUSH_AND_INV                   (42 << 0)
#       define FLUSH_AND_INV_DB_DATA_TS                 (43 << 0)
#       define FLUSH_AND_INV_DB_META                    (44 << 0)
#       define FLUSH_AND_INV_CB_DATA_TS                 (45 << 0)
#       define FLUSH_AND_INV_CB_META                    (46 << 0)
#       define CS_DONE                                  (47 << 0)
#       define PS_DONE                                  (48 << 0)
#       define FLUSH_AND_INV_CB_PIXEL_DATA              (49 << 0)
#       define THREAD_TRACE_START                       (51 << 0)
#       define THREAD_TRACE_STOP                        (52 << 0)
#       define THREAD_TRACE_FLUSH                       (54 << 0)
#       define THREAD_TRACE_FINISH                      (55 << 0)

/* PIF PHY0 registers idx/data 0x8/0xc */
#define PB0_PIF_CNTL                                      0x10
#       define LS2_EXIT_TIME(x)                           ((x) << 17)
#       define LS2_EXIT_TIME_MASK                         (0x7 << 17)
#       define LS2_EXIT_TIME_SHIFT                        17
#define PB0_PIF_PAIRING                                   0x11
#       define MULTI_PIF                                  (1 << 25)
#define PB0_PIF_PWRDOWN_0                                 0x12
#       define PLL_POWER_STATE_IN_TXS2_0(x)               ((x) << 7)
#       define PLL_POWER_STATE_IN_TXS2_0_MASK             (0x7 << 7)
#       define PLL_POWER_STATE_IN_TXS2_0_SHIFT            7
#       define PLL_POWER_STATE_IN_OFF_0(x)                ((x) << 10)
#       define PLL_POWER_STATE_IN_OFF_0_MASK              (0x7 << 10)
#       define PLL_POWER_STATE_IN_OFF_0_SHIFT             10
#       define PLL_RAMP_UP_TIME_0(x)                      ((x) << 24)
#       define PLL_RAMP_UP_TIME_0_MASK                    (0x7 << 24)
#       define PLL_RAMP_UP_TIME_0_SHIFT                   24
#define PB0_PIF_PWRDOWN_1                                 0x13
#       define PLL_POWER_STATE_IN_TXS2_1(x)               ((x) << 7)
#       define PLL_POWER_STATE_IN_TXS2_1_MASK             (0x7 << 7)
#       define PLL_POWER_STATE_IN_TXS2_1_SHIFT            7
#       define PLL_POWER_STATE_IN_OFF_1(x)                ((x) << 10)
#       define PLL_POWER_STATE_IN_OFF_1_MASK              (0x7 << 10)
#       define PLL_POWER_STATE_IN_OFF_1_SHIFT             10
#       define PLL_RAMP_UP_TIME_1(x)                      ((x) << 24)
#       define PLL_RAMP_UP_TIME_1_MASK                    (0x7 << 24)
#       define PLL_RAMP_UP_TIME_1_SHIFT                   24

#define PB0_PIF_PWRDOWN_2                                 0x17
#       define PLL_POWER_STATE_IN_TXS2_2(x)               ((x) << 7)
#       define PLL_POWER_STATE_IN_TXS2_2_MASK             (0x7 << 7)
#       define PLL_POWER_STATE_IN_TXS2_2_SHIFT            7
#       define PLL_POWER_STATE_IN_OFF_2(x)                ((x) << 10)
#       define PLL_POWER_STATE_IN_OFF_2_MASK              (0x7 << 10)
#       define PLL_POWER_STATE_IN_OFF_2_SHIFT             10
#       define PLL_RAMP_UP_TIME_2(x)                      ((x) << 24)
#       define PLL_RAMP_UP_TIME_2_MASK                    (0x7 << 24)
#       define PLL_RAMP_UP_TIME_2_SHIFT                   24
#define PB0_PIF_PWRDOWN_3                                 0x18
#       define PLL_POWER_STATE_IN_TXS2_3(x)               ((x) << 7)
#       define PLL_POWER_STATE_IN_TXS2_3_MASK             (0x7 << 7)
#       define PLL_POWER_STATE_IN_TXS2_3_SHIFT            7
#       define PLL_POWER_STATE_IN_OFF_3(x)                ((x) << 10)
#       define PLL_POWER_STATE_IN_OFF_3_MASK              (0x7 << 10)
#       define PLL_POWER_STATE_IN_OFF_3_SHIFT             10
#       define PLL_RAMP_UP_TIME_3(x)                      ((x) << 24)
#       define PLL_RAMP_UP_TIME_3_MASK                    (0x7 << 24)
#       define PLL_RAMP_UP_TIME_3_SHIFT                   24
/* PIF PHY1 registers idx/data 0x10/0x14 */
#define PB1_PIF_CNTL                                      0x10
#define PB1_PIF_PAIRING                                   0x11
#define PB1_PIF_PWRDOWN_0                                 0x12
#define PB1_PIF_PWRDOWN_1                                 0x13

#define PB1_PIF_PWRDOWN_2                                 0x17
#define PB1_PIF_PWRDOWN_3                                 0x18
/* PCIE registers idx/data 0x30/0x34 */
#define PCIE_CNTL2                                        0x1c /* PCIE */
#       define SLV_MEM_LS_EN                              (1 << 16)
#       define SLV_MEM_AGGRESSIVE_LS_EN                   (1 << 17)
#       define MST_MEM_LS_EN                              (1 << 18)
#       define REPLAY_MEM_LS_EN                           (1 << 19)
#define PCIE_LC_STATUS1                                   0x28 /* PCIE */
#       define LC_REVERSE_RCVR                            (1 << 0)
#       define LC_REVERSE_XMIT                            (1 << 1)
#       define LC_OPERATING_LINK_WIDTH_MASK               (0x7 << 2)
#       define LC_OPERATING_LINK_WIDTH_SHIFT              2
#       define LC_DETECTED_LINK_WIDTH_MASK                (0x7 << 5)
#       define LC_DETECTED_LINK_WIDTH_SHIFT               5

#define PCIE_P_CNTL                                       0x40 /* PCIE */
#       define P_IGNORE_EDB_ERR                           (1 << 6)

/* PCIE PORT registers idx/data 0x38/0x3c */
#define PCIE_LC_CNTL                                      0xa0
#       define LC_L0S_INACTIVITY(x)                       ((x) << 8)
#       define LC_L0S_INACTIVITY_MASK                     (0xf << 8)
#       define LC_L0S_INACTIVITY_SHIFT                    8
#       define LC_L1_INACTIVITY(x)                        ((x) << 12)
#       define LC_L1_INACTIVITY_MASK                      (0xf << 12)
#       define LC_L1_INACTIVITY_SHIFT                     12
#       define LC_PMI_TO_L1_DIS                           (1 << 16)
#       define LC_ASPM_TO_L1_DIS                          (1 << 24)
#define PCIE_LC_LINK_WIDTH_CNTL                           0xa2 /* PCIE_P */
#       define LC_LINK_WIDTH_SHIFT                        0
#       define LC_LINK_WIDTH_MASK                         0x7
#       define LC_LINK_WIDTH_X0                           0
#       define LC_LINK_WIDTH_X1                           1
#       define LC_LINK_WIDTH_X2                           2
#       define LC_LINK_WIDTH_X4                           3
#       define LC_LINK_WIDTH_X8                           4
#       define LC_LINK_WIDTH_X16                          6
#       define LC_LINK_WIDTH_RD_SHIFT                     4
#       define LC_LINK_WIDTH_RD_MASK                      0x70
#       define LC_RECONFIG_ARC_MISSING_ESCAPE             (1 << 7)
#       define LC_RECONFIG_NOW                            (1 << 8)
#       define LC_RENEGOTIATION_SUPPORT                   (1 << 9)
#       define LC_RENEGOTIATE_EN                          (1 << 10)
#       define LC_SHORT_RECONFIG_EN                       (1 << 11)
#       define LC_UPCONFIGURE_SUPPORT                     (1 << 12)
#       define LC_UPCONFIGURE_DIS                         (1 << 13)
#       define LC_DYN_LANES_PWR_STATE(x)                  ((x) << 21)
#       define LC_DYN_LANES_PWR_STATE_MASK                (0x3 << 21)
#       define LC_DYN_LANES_PWR_STATE_SHIFT               21
#define PCIE_LC_N_FTS_CNTL                                0xa3 /* PCIE_P */
#       define LC_XMIT_N_FTS(x)                           ((x) << 0)
#       define LC_XMIT_N_FTS_MASK                         (0xff << 0)
#       define LC_XMIT_N_FTS_SHIFT                        0
#       define LC_XMIT_N_FTS_OVERRIDE_EN                  (1 << 8)
#       define LC_N_FTS_MASK                              (0xff << 24)
#define PCIE_LC_SPEED_CNTL                                0xa4 /* PCIE_P */
#       define LC_GEN2_EN_STRAP                           (1 << 0)
#       define LC_GEN3_EN_STRAP                           (1 << 1)
#       define LC_TARGET_LINK_SPEED_OVERRIDE_EN           (1 << 2)
#       define LC_TARGET_LINK_SPEED_OVERRIDE_MASK         (0x3 << 3)
#       define LC_TARGET_LINK_SPEED_OVERRIDE_SHIFT        3
#       define LC_FORCE_EN_SW_SPEED_CHANGE                (1 << 5)
#       define LC_FORCE_DIS_SW_SPEED_CHANGE               (1 << 6)
#       define LC_FORCE_EN_HW_SPEED_CHANGE                (1 << 7)
#       define LC_FORCE_DIS_HW_SPEED_CHANGE               (1 << 8)
#       define LC_INITIATE_LINK_SPEED_CHANGE              (1 << 9)
#       define LC_SPEED_CHANGE_ATTEMPTS_ALLOWED_MASK      (0x3 << 10)
#       define LC_SPEED_CHANGE_ATTEMPTS_ALLOWED_SHIFT     10
#       define LC_CURRENT_DATA_RATE_MASK                  (0x3 << 13) /* 0/1/2 = gen1/2/3 */
#       define LC_CURRENT_DATA_RATE_SHIFT                 13
#       define LC_CLR_FAILED_SPD_CHANGE_CNT               (1 << 16)
#       define LC_OTHER_SIDE_EVER_SENT_GEN2               (1 << 18)
#       define LC_OTHER_SIDE_SUPPORTS_GEN2                (1 << 19)
#       define LC_OTHER_SIDE_EVER_SENT_GEN3               (1 << 20)
#       define LC_OTHER_SIDE_SUPPORTS_GEN3                (1 << 21)

#define PCIE_LC_CNTL2                                     0xb1
#       define LC_ALLOW_PDWN_IN_L1                        (1 << 17)
#       define LC_ALLOW_PDWN_IN_L23                       (1 << 18)

#define PCIE_LC_CNTL3                                     0xb5 /* PCIE_P */
#       define LC_GO_TO_RECOVERY                          (1 << 30)
#define PCIE_LC_CNTL4                                     0xb6 /* PCIE_P */
#       define LC_REDO_EQ                                 (1 << 5)
#       define LC_SET_QUIESCE                             (1 << 13)

/*
 * UVD
 */
#define UVD_UDEC_ADDR_CONFIG				0xEF4C
#define UVD_UDEC_DB_ADDR_CONFIG				0xEF50
#define UVD_UDEC_DBW_ADDR_CONFIG			0xEF54
#define UVD_RBC_RB_RPTR					0xF690
#define UVD_RBC_RB_WPTR					0xF694

#define	UVD_CGC_CTRL					0xF4B0
#	define DCM					(1 << 0)
#	define CG_DT(x)					((x) << 2)
#	define CG_DT_MASK				(0xf << 2)
#	define CLK_OD(x)				((x) << 6)
#	define CLK_OD_MASK				(0x1f << 6)

 /* UVD CTX indirect */
#define	UVD_CGC_MEM_CTRL				0xC0
#define	UVD_CGC_CTRL2					0xC1
#	define DYN_OR_EN				(1 << 0)
#	define DYN_RR_EN				(1 << 1)
#	define G_DIV_ID(x)				((x) << 2)
#	define G_DIV_ID_MASK				(0x7 << 2)

/*
 * PM4
 */
#define PACKET0(reg, n)	((RADEON_PACKET_TYPE0 << 30) |			\
			 (((reg) >> 2) & 0xFFFF) |			\
			 ((n) & 0x3FFF) << 16)
#define CP_PACKET2			0x80000000
#define		PACKET2_PAD_SHIFT		0
#define		PACKET2_PAD_MASK		(0x3fffffff << 0)

#define PACKET2(v)	(CP_PACKET2 | REG_SET(PACKET2_PAD, (v)))

#define PACKET3(op, n)	((RADEON_PACKET_TYPE3 << 30) |			\
			 (((op) & 0xFF) << 8) |				\
			 ((n) & 0x3FFF) << 16)

#define PACKET3_COMPUTE(op, n) (PACKET3(op, n) | 1 << 1)

/* Packet 3 types */
#define	PACKET3_NOP					0x10
#define	PACKET3_SET_BASE				0x11
#define		PACKET3_BASE_INDEX(x)                  ((x) << 0)
#define			GDS_PARTITION_BASE		2
#define			CE_PARTITION_BASE		3
#define	PACKET3_CLEAR_STATE				0x12
#define	PACKET3_INDEX_BUFFER_SIZE			0x13
#define	PACKET3_DISPATCH_DIRECT				0x15
#define	PACKET3_DISPATCH_INDIRECT			0x16
#define	PACKET3_ALLOC_GDS				0x1B
#define	PACKET3_WRITE_GDS_RAM				0x1C
#define	PACKET3_ATOMIC_GDS				0x1D
#define	PACKET3_ATOMIC					0x1E
#define	PACKET3_OCCLUSION_QUERY				0x1F
#define	PACKET3_SET_PREDICATION				0x20
#define	PACKET3_REG_RMW					0x21
#define	PACKET3_COND_EXEC				0x22
#define	PACKET3_PRED_EXEC				0x23
#define	PACKET3_DRAW_INDIRECT				0x24
#define	PACKET3_DRAW_INDEX_INDIRECT			0x25
#define	PACKET3_INDEX_BASE				0x26
#define	PACKET3_DRAW_INDEX_2				0x27
#define	PACKET3_CONTEXT_CONTROL				0x28
#define	PACKET3_INDEX_TYPE				0x2A
#define	PACKET3_DRAW_INDIRECT_MULTI			0x2C
#define	PACKET3_DRAW_INDEX_AUTO				0x2D
#define	PACKET3_DRAW_INDEX_IMMD				0x2E
#define	PACKET3_NUM_INSTANCES				0x2F
#define	PACKET3_DRAW_INDEX_MULTI_AUTO			0x30
#define	PACKET3_INDIRECT_BUFFER_CONST			0x31
#define	PACKET3_INDIRECT_BUFFER				0x32
#define	PACKET3_STRMOUT_BUFFER_UPDATE			0x34
#define	PACKET3_DRAW_INDEX_OFFSET_2			0x35
#define	PACKET3_DRAW_INDEX_MULTI_ELEMENT		0x36
#define	PACKET3_WRITE_DATA				0x37
#define		WRITE_DATA_DST_SEL(x)                   ((x) << 8)
                /* 0 - register
		 * 1 - memory (sync - via GRBM)
		 * 2 - tc/l2
		 * 3 - gds
		 * 4 - reserved
		 * 5 - memory (async - direct)
		 */
#define		WR_ONE_ADDR                             (1 << 16)
#define		WR_CONFIRM                              (1 << 20)
#define		WRITE_DATA_ENGINE_SEL(x)                ((x) << 30)
                /* 0 - me
		 * 1 - pfp
		 * 2 - ce
		 */
#define	PACKET3_DRAW_INDEX_INDIRECT_MULTI		0x38
#define	PACKET3_MEM_SEMAPHORE				0x39
#define	PACKET3_MPEG_INDEX				0x3A
#define	PACKET3_COPY_DW					0x3B
#define	PACKET3_WAIT_REG_MEM				0x3C
#define	PACKET3_MEM_WRITE				0x3D
#define	PACKET3_COPY_DATA				0x40
#define	PACKET3_CP_DMA					0x41
/* 1. header
 * 2. SRC_ADDR_LO or DATA [31:0]
 * 3. CP_SYNC [31] | SRC_SEL [30:29] | ENGINE [27] | DST_SEL [21:20] |
 *    SRC_ADDR_HI [7:0]
 * 4. DST_ADDR_LO [31:0]
 * 5. DST_ADDR_HI [7:0]
 * 6. COMMAND [30:21] | BYTE_COUNT [20:0]
 */
#              define PACKET3_CP_DMA_DST_SEL(x)    ((x) << 20)
                /* 0 - DST_ADDR
		 * 1 - GDS
		 */
#              define PACKET3_CP_DMA_ENGINE(x)     ((x) << 27)
                /* 0 - ME
		 * 1 - PFP
		 */
#              define PACKET3_CP_DMA_SRC_SEL(x)    ((x) << 29)
                /* 0 - SRC_ADDR
		 * 1 - GDS
		 * 2 - DATA
		 */
#              define PACKET3_CP_DMA_CP_SYNC       (1 << 31)
/* COMMAND */
#              define PACKET3_CP_DMA_DIS_WC        (1 << 21)
#              define PACKET3_CP_DMA_CMD_SRC_SWAP(x) ((x) << 22)
                /* 0 - none
		 * 1 - 8 in 16
		 * 2 - 8 in 32
		 * 3 - 8 in 64
		 */
#              define PACKET3_CP_DMA_CMD_DST_SWAP(x) ((x) << 24)
                /* 0 - none
		 * 1 - 8 in 16
		 * 2 - 8 in 32
		 * 3 - 8 in 64
		 */
#              define PACKET3_CP_DMA_CMD_SAS       (1 << 26)
                /* 0 - memory
		 * 1 - register
		 */
#              define PACKET3_CP_DMA_CMD_DAS       (1 << 27)
                /* 0 - memory
		 * 1 - register
		 */
#              define PACKET3_CP_DMA_CMD_SAIC      (1 << 28)
#              define PACKET3_CP_DMA_CMD_DAIC      (1 << 29)
#              define PACKET3_CP_DMA_CMD_RAW_WAIT  (1 << 30)
#define	PACKET3_PFP_SYNC_ME				0x42
#define	PACKET3_SURFACE_SYNC				0x43
#              define PACKET3_DEST_BASE_0_ENA      (1 << 0)
#              define PACKET3_DEST_BASE_1_ENA      (1 << 1)
#              define PACKET3_CB0_DEST_BASE_ENA    (1 << 6)
#              define PACKET3_CB1_DEST_BASE_ENA    (1 << 7)
#              define PACKET3_CB2_DEST_BASE_ENA    (1 << 8)
#              define PACKET3_CB3_DEST_BASE_ENA    (1 << 9)
#              define PACKET3_CB4_DEST_BASE_ENA    (1 << 10)
#              define PACKET3_CB5_DEST_BASE_ENA    (1 << 11)
#              define PACKET3_CB6_DEST_BASE_ENA    (1 << 12)
#              define PACKET3_CB7_DEST_BASE_ENA    (1 << 13)
#              define PACKET3_DB_DEST_BASE_ENA     (1 << 14)
#              define PACKET3_DEST_BASE_2_ENA      (1 << 19)
#              define PACKET3_DEST_BASE_3_ENA      (1 << 21)
#              define PACKET3_TCL1_ACTION_ENA      (1 << 22)
#              define PACKET3_TC_ACTION_ENA        (1 << 23)
#              define PACKET3_CB_ACTION_ENA        (1 << 25)
#              define PACKET3_DB_ACTION_ENA        (1 << 26)
#              define PACKET3_SH_KCACHE_ACTION_ENA (1 << 27)
#              define PACKET3_SH_ICACHE_ACTION_ENA (1 << 29)
#define	PACKET3_ME_INITIALIZE				0x44
#define		PACKET3_ME_INITIALIZE_DEVICE_ID(x) ((x) << 16)
#define	PACKET3_COND_WRITE				0x45
#define	PACKET3_EVENT_WRITE				0x46
#define		EVENT_TYPE(x)                           ((x) << 0)
#define		EVENT_INDEX(x)                          ((x) << 8)
                /* 0 - any non-TS event
		 * 1 - ZPASS_DONE
		 * 2 - SAMPLE_PIPELINESTAT
		 * 3 - SAMPLE_STREAMOUTSTAT*
		 * 4 - *S_PARTIAL_FLUSH
		 * 5 - EOP events
		 * 6 - EOS events
		 * 7 - CACHE_FLUSH, CACHE_FLUSH_AND_INV_EVENT
		 */
#define		INV_L2                                  (1 << 20)
                /* INV TC L2 cache when EVENT_INDEX = 7 */
#define	PACKET3_EVENT_WRITE_EOP				0x47
#define		DATA_SEL(x)                             ((x) << 29)
                /* 0 - discard
		 * 1 - send low 32bit data
		 * 2 - send 64bit data
		 * 3 - send 64bit counter value
		 */
#define		INT_SEL(x)                              ((x) << 24)
                /* 0 - none
		 * 1 - interrupt only (DATA_SEL = 0)
		 * 2 - interrupt when data write is confirmed
		 */
#define	PACKET3_EVENT_WRITE_EOS				0x48
#define	PACKET3_PREAMBLE_CNTL				0x4A
#              define PACKET3_PREAMBLE_BEGIN_CLEAR_STATE     (2 << 28)
#              define PACKET3_PREAMBLE_END_CLEAR_STATE       (3 << 28)
#define	PACKET3_ONE_REG_WRITE				0x57
#define	PACKET3_LOAD_CONFIG_REG				0x5F
#define	PACKET3_LOAD_CONTEXT_REG			0x60
#define	PACKET3_LOAD_SH_REG				0x61
#define	PACKET3_SET_CONFIG_REG				0x68
#define		PACKET3_SET_CONFIG_REG_START			0x00008000
#define		PACKET3_SET_CONFIG_REG_END			0x0000b000
#define	PACKET3_SET_CONTEXT_REG				0x69
#define		PACKET3_SET_CONTEXT_REG_START			0x00028000
#define		PACKET3_SET_CONTEXT_REG_END			0x00029000
#define	PACKET3_SET_CONTEXT_REG_INDIRECT		0x73
#define	PACKET3_SET_RESOURCE_INDIRECT			0x74
#define	PACKET3_SET_SH_REG				0x76
#define		PACKET3_SET_SH_REG_START			0x0000b000
#define		PACKET3_SET_SH_REG_END				0x0000c000
#define	PACKET3_SET_SH_REG_OFFSET			0x77
#define	PACKET3_ME_WRITE				0x7A
#define	PACKET3_SCRATCH_RAM_WRITE			0x7D
#define	PACKET3_SCRATCH_RAM_READ			0x7E
#define	PACKET3_CE_WRITE				0x7F
#define	PACKET3_LOAD_CONST_RAM				0x80
#define	PACKET3_WRITE_CONST_RAM				0x81
#define	PACKET3_WRITE_CONST_RAM_OFFSET			0x82
#define	PACKET3_DUMP_CONST_RAM				0x83
#define	PACKET3_INCREMENT_CE_COUNTER			0x84
#define	PACKET3_INCREMENT_DE_COUNTER			0x85
#define	PACKET3_WAIT_ON_CE_COUNTER			0x86
#define	PACKET3_WAIT_ON_DE_COUNTER			0x87
#define	PACKET3_WAIT_ON_DE_COUNTER_DIFF			0x88
#define	PACKET3_SET_CE_DE_COUNTERS			0x89
#define	PACKET3_WAIT_ON_AVAIL_BUFFER			0x8A
#define	PACKET3_SWITCH_BUFFER				0x8B

/* ASYNC DMA - first instance at 0xd000, second at 0xd800 */
#define DMA0_REGISTER_OFFSET                              0x0 /* not a register */
#define DMA1_REGISTER_OFFSET                              0x800 /* not a register */

#define DMA_RB_CNTL                                       0xd000
#       define DMA_RB_ENABLE                              (1 << 0)
#       define DMA_RB_SIZE(x)                             ((x) << 1) /* log2 */
#       define DMA_RB_SWAP_ENABLE                         (1 << 9) /* 8IN32 */
#       define DMA_RPTR_WRITEBACK_ENABLE                  (1 << 12)
#       define DMA_RPTR_WRITEBACK_SWAP_ENABLE             (1 << 13)  /* 8IN32 */
#       define DMA_RPTR_WRITEBACK_TIMER(x)                ((x) << 16) /* log2 */
#define DMA_RB_BASE                                       0xd004
#define DMA_RB_RPTR                                       0xd008
#define DMA_RB_WPTR                                       0xd00c

#define DMA_RB_RPTR_ADDR_HI                               0xd01c
#define DMA_RB_RPTR_ADDR_LO                               0xd020

#define DMA_IB_CNTL                                       0xd024
#       define DMA_IB_ENABLE                              (1 << 0)
#       define DMA_IB_SWAP_ENABLE                         (1 << 4)
#define DMA_IB_RPTR                                       0xd028
#define DMA_CNTL                                          0xd02c
#       define TRAP_ENABLE                                (1 << 0)
#       define SEM_INCOMPLETE_INT_ENABLE                  (1 << 1)
#       define SEM_WAIT_INT_ENABLE                        (1 << 2)
#       define DATA_SWAP_ENABLE                           (1 << 3)
#       define FENCE_SWAP_ENABLE                          (1 << 4)
#       define CTXEMPTY_INT_ENABLE                        (1 << 28)
#define DMA_STATUS_REG                                    0xd034
#       define DMA_IDLE                                   (1 << 0)
#define DMA_TILING_CONFIG  				  0xd0b8

#define	DMA_POWER_CNTL					0xd0bc
#       define MEM_POWER_OVERRIDE                       (1 << 8)
#define	DMA_CLK_CTRL					0xd0c0

#define	DMA_PG						0xd0d4
#	define PG_CNTL_ENABLE				(1 << 0)
#define	DMA_PGFSM_CONFIG				0xd0d8
#define	DMA_PGFSM_WRITE					0xd0dc

#define DMA_PACKET(cmd, b, t, s, n)	((((cmd) & 0xF) << 28) |	\
					 (((b) & 0x1) << 26) |		\
					 (((t) & 0x1) << 23) |		\
					 (((s) & 0x1) << 22) |		\
					 (((n) & 0xFFFFF) << 0))

#define DMA_IB_PACKET(cmd, vmid, n)	((((cmd) & 0xF) << 28) |	\
					 (((vmid) & 0xF) << 20) |	\
					 (((n) & 0xFFFFF) << 0))

#define DMA_PTE_PDE_PACKET(n)		((2 << 28) |			\
					 (1 << 26) |			\
					 (1 << 21) |			\
					 (((n) & 0xFFFFF) << 0))

/* async DMA Packet types */
#define	DMA_PACKET_WRITE				  0x2
#define	DMA_PACKET_COPY					  0x3
#define	DMA_PACKET_INDIRECT_BUFFER			  0x4
#define	DMA_PACKET_SEMAPHORE				  0x5
#define	DMA_PACKET_FENCE				  0x6
#define	DMA_PACKET_TRAP					  0x7
#define	DMA_PACKET_SRBM_WRITE				  0x9
#define	DMA_PACKET_CONSTANT_FILL			  0xd
#define	DMA_PACKET_NOP					  0xf

#endif<|MERGE_RESOLUTION|>--- conflicted
+++ resolved
@@ -683,8 +683,6 @@
  * bit5 = 176.4 kHz
  * bit6 = 192 kHz
  */
-<<<<<<< HEAD
-=======
 
 #define AZ_F0_CODEC_PIN_CONTROL_RESPONSE_LIPSYNC         0x37
 #       define VIDEO_LIPSYNC(x)                           (((x) & 0xff) << 0)
@@ -730,7 +728,6 @@
 #       define DESCRIPTION16(x)                          (((x) & 0xff) << 0)
 #       define DESCRIPTION17(x)                          (((x) & 0xff) << 8)
 
->>>>>>> d8ec26d7
 #define AZ_F0_CODEC_PIN_CONTROL_HOTPLUG_CONTROL          0x54
 #       define AUDIO_ENABLED                             (1 << 31)
 

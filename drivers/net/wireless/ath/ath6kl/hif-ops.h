--- conflicted
+++ resolved
@@ -85,12 +85,6 @@
 
 static inline int ath6kl_hif_suspend(struct ath6kl *ar,
 				     struct cfg80211_wowlan *wow)
-<<<<<<< HEAD
-{
-	ath6kl_dbg(ATH6KL_DBG_HIF, "hif suspend\n");
-
-	return ar->hif_ops->suspend(ar, wow);
-=======
 {
 	ath6kl_dbg(ATH6KL_DBG_HIF, "hif suspend\n");
 
@@ -125,7 +119,6 @@
 static inline int ath6kl_hif_bmi_write(struct ath6kl *ar, u8 *buf, u32 len)
 {
 	return ar->hif_ops->bmi_write(ar, buf, len);
->>>>>>> dc0d633e
 }
 
 static inline int ath6kl_hif_resume(struct ath6kl *ar)
